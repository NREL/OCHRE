--- conflicted
+++ resolved
@@ -3,14 +3,10 @@
 ### OCHRE v0.8.5-beta
 
 - Updated PV model to integrate with PVWatts using PySAM v5.0 (not backwards compatible)
-<<<<<<< HEAD
 - PV model accepts tilt and azimuth angles from roof boundary in envelope
 - Removed and renamed PV input arguments related to PySAM
 - Changed the units for some outputs related to heat gains/capacity
 - Added controls and optional schedule columns for HVAC, WH, EV, Battery
-=======
-- Removed and renamed PV input arguments related to PySAM
->>>>>>> e3f13d51
 - Added HVAC capacity and max capacity controls, ideal mode only
 - Require HVAC duty cycle control for thermostatic mode only
 - Added water heater max power control
@@ -25,7 +21,8 @@
 - Fixed bug with ASHP backup heater units
 - Fixed bug with named HVAC/Water Heating equipment arguments
 - Fixed bug in ASHP duty cycle control
-<<<<<<< HEAD
+- PV model accepts tilt and azimuth angles from roof boundary in envelope
+- Added OCHREException class to handle errors
 - Fixed bug with accounting for HVAC delivered heat for standalone HVAC runs 
 - Fixed bug with ASHP backup heater units
 - Fixed bug with battery/generator self-consumption controls
@@ -33,10 +30,6 @@
 - Fixed bug with garage area outside of typical building rectangle
 - Fixed bug with state space model reduction algorithm
 - Fixed syntax warning for Python 3.12
-=======
-- PV model accepts tilt and azimuth angles from roof boundary in envelope
-- Added OCHREException class to handle errors
->>>>>>> e3f13d51
 
 ### OCHRE v0.8.4-beta
 
