--- conflicted
+++ resolved
@@ -152,31 +152,6 @@
         if self.mains_temp is None:
             raise ModelException('Mains temperature required when water draw exists')
 
-<<<<<<< HEAD
-        # calculate total draw volume from tempered draw volume(s)
-        # for tempered draw, assume outlet temperature == T1, slightly off if the water draw is very large
-        if self.tempered_draw_temp < self.setpoint_temp:
-            if self.outlet_temp <= self.hot_draw_temp:
-                self.draw_total = draw_hot
-            else:
-                vol_ratio_hot = (self.hot_draw_temp - self.mains_temp) / (self.outlet_temp - self.mains_temp)
-                self.draw_total = draw_hot * vol_ratio_hot
-        else:
-            self.draw_total = draw_hot
-
-        if draw_tempered:
-            if self.outlet_temp <= self.tempered_draw_temp:
-                self.draw_total += draw_tempered
-            else:
-                vol_ratio = (self.tempered_draw_temp - self.mains_temp) / (self.outlet_temp - self.mains_temp)
-                self.draw_total += draw_tempered * vol_ratio
-        # if draw_cw:
-        #     if self.outlet_temp <= self.washer_draw_temp:
-        #         self.draw_total += draw_cw
-        #     else:
-        #         vol_ratio = (self.washer_draw_temp - self.mains_temp) / (self.outlet_temp - self.mains_temp)
-        #         self.draw_total += draw_cw * vol_ratio
-=======
         # calculate total draw volume from tempered and hot draw volume(s)
         # for tempered draws, assume outlet temperature == T_WH1, slightly off if the water draw is very large
         if self.outlet_temp > self.fixture_draw_temp:
@@ -189,7 +164,6 @@
             draw_hot *= vol_ratio
                 
         self.draw_total = draw_tempered + draw_hot
->>>>>>> f099d2a5
 
         t_s = self.time_res.total_seconds()
         draw_liters = self.draw_total * t_s / 60  # in liters
