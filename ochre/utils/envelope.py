import math
import numpy as np
import pandas as pd
import pvlib

from ochre.utils import OCHREException, load_csv, convert

# List of utility functions for OCHRE Envelope

ZONES = {
    'LIV': 'Indoor',
    'FND': 'Foundation',
    'GAR': 'Garage',
    'ATC': 'Attic'}
EXT_ZONES = {'EXT': 'Outdoor',
             'GND': 'Ground'}

<<<<<<< HEAD
=======
CARDINAL_DIRECTIONS = {
    0: 'North',
    90: 'East',
    180: 'South',
    270: 'West',
}

# mapping boundaries to component loads
COMPONENT_LOAD_MAP = {
    "Roof": "Roof",
    "Attic Floor": "Roof",
    "Floor": "Floor",
    "Raised Floor": "Floor",
    "Foundation Ceiling": "Floor",
    "Exterior Wall": "Wall",
    "Door": "Wall",
    "Garage Attached Wall": "Wall",
    "Garage Interior Ceiling": "Wall",
    "Window": "Window",
    "Interior Wall": "Internal Mass",
    "Indoor Furniture": "Internal Mass",
    "Adjacent Wall": "Internal Mass",
    "Adjacent Ceiling": "Internal Mass",
    "Adjacent Floor": "Internal Mass",
}
COMPONENT_LOAD_CATEGORIES = set(COMPONENT_LOAD_MAP.values())

>>>>>>> b18412b6

def get_boundary_tilt(name):
    # get boundary tilt based on boundary name (0-90 degrees)
    if any([x in name for x in ['Floor', 'Ceiling']]):
        tilt = 0  # horizontal
    elif any([x in name for x in ['Wall', 'Rim Joist', 'Window', 'Door', 'Furniture']]):
        tilt = 90  # vertical
    elif 'Roof' in name:
        tilt = None  # tilt should already be defined
    else:
        raise OCHREException('Unknown boundary name:', name)

    return tilt


def calculate_plane_irradiance(df, tilt, panel_azimuth, window_data=None, albedo=0.2, separate=False):
    panel_azimuth = panel_azimuth % 360

    # https://pvlib-python.readthedocs.io/en/latest/api.html#irradiance
    incidence_angle = pvlib.irradiance.aoi(tilt, panel_azimuth, df['zenith'], df['azimuth'])
    incidence_cosine = np.cos(np.radians(incidence_angle))

    # https://pvlib-python.readthedocs.io/en/stable/generated/pvlib.irradiance.get_total_irradiance.html
    irr = pvlib.irradiance.get_total_irradiance(tilt, panel_azimuth,
                                                df['zenith'], df['azimuth'],
                                                df['DNI (W/m^2)'], df['GHI (W/m^2)'], df['DHI (W/m^2)'],
                                                dni_extra=df['dni_extraterrestrial'], airmass=df['airmass'],
                                                albedo=albedo, model='perez')

    # Diffuse irradiance can be NA if GHI=0 and zenith < 90, force irradiance to 0
    if irr.isna().any().any():
        na_times = irr.isna().any(axis=1)
        if na_times.any():
            large_ghi = df.loc[na_times, 'GHI (W/m^2)'] > 10
            if large_ghi.any():
                raise OCHREException(f'Solar calculation is returning NA. First instance is: {large_ghi.idxmax()}')
            irr = irr.fillna(0)

    # Limit sky diffuse to DHI+GHI, based on simple Sandia model:
    # https://pvpmc.sandia.gov/modeling-steps/1-weather-design-inputs/plane-of-array-poa-irradiance/calculating-poa-irradiance/poa-sky-diffuse/simple-sandia-sky-diffuse-model/
    max_diffuse = df['DHI (W/m^2)'] + df['GHI (W/m^2)']
    high_diffuse = irr['poa_sky_diffuse'] > max_diffuse
    if high_diffuse.any():
        delta = (irr['poa_sky_diffuse'] - max_diffuse).clip(lower=0)
        irr['poa_sky_diffuse'] -= delta
        irr['poa_diffuse'] -= delta
        irr['poa_global'] -= delta
        # print(f'WARNING: Limiting sky diffuse irradiance based on DHI for {high_diffuse.sum()} time steps. '
        #       f'See: {(delta > 0).idxmax()}')

    if window_data is not None:
        window_shgc = window_data.get('SHGC (-)') * window_data.get('Shading Fraction (-)')
        window_u = window_data.get('U Factor (W/m^2-K)')

        # Note: moving transmittance/absorptance factors to Envelope.py

        # from https://bigladdersoftware.com/epx/docs/8-9/engineering-reference/window-calculation-module.html
        # see step-7.-determine-angular-performance (not interpolating from figure)
        if window_u > 3.98:
            if window_shgc > 0.625:
                t_params = [0.0147, 1.486, -3.852, 3.355, -0.001474][::-1]  # transmittance curve A
            elif window_shgc > 0.3:
                t_params = [0.504475, 0.0474825, -2.289, 2.74225, -0.00116][::-1]  # transmittance curve BDCD
            else:
                t_params = [0.3462, 0.3963, -2.582, 2.845, -0.0002804][::-1]  # transmittance curve D
        elif window_u > 1.56:
            if window_shgc > 0.525:
                t_params = [2.883, -5.873, 2.489, 1.51, -0.002577][::-1]  # transmittance curve E
            else:
                t_params = [3.025, -6.366, 3.137, 1.213, -0.001367][::-1]  # transmittance curve F
        else:
            if window_shgc > 0.4:
                t_params = [2.883, -5.873, 2.489, 1.51, -0.002577][::-1]  # transmittance curve E
            else:
                t_params = [3.744, -8.836, 6.018, 0.08407, 0.0004825][::-1]  # transmittance curve J

        irr['poa_direct'] *= np.dot(t_params, [incidence_cosine.clip(lower=0) ** i for i in range(len(t_params))])

        # TODO: Fudge factor for diffuse irradiance: EPlus transmitted diffuse solar is lower than expected
        irr['poa_diffuse'] *= 0.854

        irr['poa_global'] = irr['poa_direct'] + irr['poa_diffuse']

    if separate:
        # return data frame with separate columns for each irradiance type
        return irr
    else:
        return irr['poa_global']


def calculate_solar_irradiance(weather, weather_timezone, location, boundaries, **house_args):
    # calculate solar angles, irradiance, other variables for solar calculations, using weather timezone
    # df.index = df.index.tz_localize(weather_timezone)
    time_index = weather.index.tz_localize(weather_timezone)
    df = pvlib.solarposition.get_solarposition(time_index,
                                               latitude=location['latitude'],
                                               longitude=location['longitude'])
    df['dni_extraterrestrial'] = pvlib.irradiance.get_extra_radiation(time_index)
    df['airmass'] = pvlib.atmosphere.get_relative_airmass(df['apparent_zenith'].values)
    df.index = df.index.tz_localize(None)
    weather = weather.join(df)

    # add solar irradiance for all external boundaries (except raised floors)
    irradiance_data = []
    for bd_name, bd in boundaries.items():
        if bd['Exterior Zone'] != 'Outdoor':
            continue

        areas = bd['Area (m^2)']
        tilt = bd.get('Tilt (deg)', get_boundary_tilt(bd_name))
        default_azimuth = [0] if tilt == 0 else [0, 90, 180, 270]
        azimuths = bd.get('Azimuth (deg)', default_azimuth)
        window_data = bd if bd_name == 'Window' else None
        if len(areas) != len(azimuths):
            raise OCHREException(f'Number of areas and azimuths for {bd_name} are not equal.'
                            f' Areas: {areas}, Azimuths: {azimuths}')

        irr = sum([calculate_plane_irradiance(weather, tilt, az, window_data) * area
                   for area, az in zip(areas, azimuths)])
        irr.name = f'{bd_name} Irradiance (W)'
        irradiance_data.append(irr)

        if house_args.get('verbosity', 1) >= 8:
            # add detailed irradiance data
            for az in azimuths:
                irr = calculate_plane_irradiance(weather, tilt, az, window_data, separate=True)
                irr.columns = [f'{bd_name} Irradiance - {az} deg, {col} (W/m^2)' for col in irr.columns]
                irradiance_data.append(irr)

    if house_args.get('verbosity', 1) >= 8:
        irr_horizontal = calculate_plane_irradiance(weather, 0, 0)
        irr_horizontal.name = 'Horizontal Irradiance (W/m^2)'
        irradiance_data.append(irr_horizontal)

    weather = pd.concat([weather] + irradiance_data, axis=1)
    return weather


def get_boundary_rc_values(all_bd_properties, raise_error=False, **house_args):
    # load property files for envelope boundaries and materials
    boundaries = load_csv(house_args.get('boundaries_file', 'Envelope Boundaries.csv'),
                          sub_folder='Envelope', index_col='Boundary Name')
    boundary_types = load_csv(house_args.get('boundary_types_file',
                                             'Envelope Boundary Types.csv'), sub_folder='Envelope')
    boundary_types = boundary_types.fillna('')
    materials = load_csv(house_args.get('materials_file', 'Envelope Materials.csv'), sub_folder='Envelope')

    # Add boundary RC data
    generic_args = {key: val for key, val in house_args.items() if key.lower() == key}
    for bd_name in list(all_bd_properties.keys()):
        bd_properties = {**boundaries.loc[bd_name].to_dict(), **all_bd_properties[bd_name]}
        if sum(bd_properties['Area (m^2)']) == 0:
            # remove boundary
            del all_bd_properties[bd_name]
            continue
        if bd_name == 'Window':
            # Note: Skips Window RC lookup, parameters are calculated based on U and SHGC later
            bd = boundaries.loc[bd_name].to_dict()
            all_bd_properties[bd_name] = {**generic_args, **bd, **bd_properties}
            continue

        construction = bd_properties.get('Construction Type')
        finish = bd_properties.get('Finish Type')
        insulation = bd_properties.get('Insulation Details')
        r_value = bd_properties.get('Boundary R Value')
        if r_value and r_value >= 100:
            # set to minimal building insulation at R500, ignore other properties
            r_value = 500
            construction = None
            finish = None
            insulation = None

        # Use lookup file to match R Value, Construction Type, and Insulation Details to Boundary Type
        # Add film resistances to R value in lookup file
        bd_choices = boundary_types.loc[boundary_types['Boundary Name'] == bd_name].copy()
        if bd_name in ['Attic Floor', 'Garage Interior Ceiling', 'Garage Ceiling', 'Foundation Ceiling',
                       'Adjacent Ceiling', 'Adjacent Floor']:
            film_r = 1.5
        else:
            film_r = 0.9
        bd_choices['Boundary R Value'] = bd_choices['Assembly R Value'] + film_r

        if construction is not None:
            bd_choices = bd_choices.loc[bd_choices['Construction Type'] == construction]
        if finish is not None:
            bd_choices = bd_choices.loc[bd_choices['Finish Type'] == finish]
        if insulation is not None:
            bd_choices = bd_choices.loc[bd_choices['Insulation Details'] == insulation]

        if len(bd_choices) == 0:
            keys = ['Construction Type', 'Finish Type', 'Insulation Details']
            p = {key: val for key, val in bd_properties.items() if key in keys}
            raise OCHREException(f'Cannot find material properties for {bd_name} with properties: {p}')
        elif len(bd_choices) == 1:
            bd_data = bd_choices.iloc[0].to_dict()
        elif r_value is None:
            raise OCHREException(f'Boundary R Value must be specified for {bd_name} with properties: {bd_properties}')
        else:
            # Find row with closest Boundary R Value
            r_options = bd_choices['Boundary R Value']
            closest_idx = (r_options - r_value).abs().idxmin()
            bd_data = bd_choices.loc[closest_idx].to_dict()
        bd_type = bd_data['Boundary Type']
        r_closest = bd_data['Boundary R Value']

        # Check for reasonable difference in R value (print warning if above R0.5)
        if r_value is not None:
            if r_value == 0:
                raise OCHREException(f'{bd_name} R value is zero, double check inputs')
            error_abs = abs(r_closest - r_value)
            error_pct = error_abs / r_value
            if raise_error and error_abs > 1 and error_pct > 0.15:
                raise OCHREException(f'{bd_name} R value ({r_value:0.2f}) does not match closest option: {bd_type},'
                                f' R={r_closest:0.2f}')
            elif error_abs > 0.5 and error_pct > 0.10:
                print(f'WARNING: {bd_name} R value ({r_value:0.2f}) is far from closest match: {bd_type},'
                      f' R={r_closest:0.2f}')

        # Extract rows from materials file with corresponding Boundary Type
        df = materials.loc[(materials['Boundary Name'] == bd_name) &
                           (materials['Boundary Type'] == bd_type)]
        if not len(df):
            raise OCHREException(f'Cannot find boundary properties for {bd_name} with type: {bd_type}')

        # Create RC parameters
        bd_properties["Resistances"] = df["Resistance (m^2-K/W)"].to_list()
        bd_properties["Capacitances"] = df["Capacitance (kJ/m^2-K)"].to_list()

        # update boundary properties with generic properties and with defaults
        all_bd_properties[bd_name] = {**generic_args, **bd_data, **bd_properties}

    return all_bd_properties


def create_rc_data(cap_list, res_list, same_zones=False, u_window=None):
    if u_window is not None:
        # update resistance values based on E+ equations, see step-1.-determine-glass-to-glass-resistance:
        # https://bigladdersoftware.com/epx/docs/8-9/engineering-reference/window-calculation-module.html
        if u_window < 5.85:
            res_int_w = 1 / (0.359073 * np.log(u_window) + 6.949915)
        else:
            res_int_w = 1 / (1.788041 * u_window - 2.886625)
        res_ext_w = 0  # 1 / (0.025342 * u + 29.163853)
        r_window = 1 / u_window - res_int_w - res_ext_w
        return [], [r_window]

    nodes = len(cap_list)

    if same_zones:
        # if start and end zones are equal, cut boundary in half
        new_nodes = nodes // 2
        # self.area *= 2  # Not doubling the area - assuming it includes both sides of the boundary
        if nodes % 2 == 0:
            cap_list = cap_list[:new_nodes]
            res_list = res_list[:new_nodes]
        else:
            cap_list = cap_list[:new_nodes] + [cap_list[new_nodes] / 2]  # cut middle node in half
            res_list = res_list[:new_nodes + 1]  # middle resistance is split later
        nodes = len(cap_list)

    # R is split before and after given node - leads to 1 more R than C
    # exterior/interior film resistances included in first/last R
    res_list = [0] + res_list + [0]
    res_list = [(res_list[i] + res_list[i + 1]) / 2 for i in range(nodes + 1)]

    # consolidate nodes with 0 capacitance
    while any([c == 0 for c in cap_list]):
        # remove capacitance of 0, remove 1 R before, add it to the following R
        idx = cap_list.index(0)
        cap_list.pop(idx)
        r_to_move = res_list.pop(idx)
        res_list[idx] += r_to_move
        nodes -= 1
    assert len(cap_list) == nodes

    # remove last resistor if start and end zones are equal
    if same_zones:
        res_list = res_list[:-1]

    return cap_list, res_list


def calculate_film_resistances(name, boundary, location):
    # Using DOE-2 model for exterior surfaces, constant for wind speed:
    # https://bigladdersoftware.com/epx/docs/9-6/engineering-reference/outside-surface-heat-balance.html#doe-2-model
    # Using TARP model for interior surfaces, constant deltaT:
    # https://bigladdersoftware.com/epx/docs/9-6/engineering-reference/inside-heat-balance.html#tarp-algorithm
    ext_zone_label = boundary['Exterior Zone Label']
    int_zone_label = boundary['Interior Zone Label']
    wind_speed = location.get('Average Wind Speed (m/s)', 2)
    tilt = boundary.get('Tilt (deg)', get_boundary_tilt(name))

    # Determine orientation of zones
    zone_order = ['GND', 'FND', 'LIV', 'GAR', 'ATC', 'EXT']  # order for height and for interpolating temperatures
    ext_above = zone_order.index(ext_zone_label) > zone_order.index(int_zone_label)

    # Get typical zone temperatures, in C
    t_zones = pd.Series([location.get('Average Ground Temperature (C)', 10),
                         np.nan,
                         20,  # assumed average temperature for indoor air, in C
                         np.nan,
                         np.nan,
                         location.get('Average Ambient Temperature (C)', 10) + 5  # adding 5 C for solar gains
                         ], index=zone_order).interpolate()
    t_ext_zone = t_zones[ext_zone_label]
    t_int_zone = t_zones[int_zone_label]
    t_ext_hotter = t_ext_zone >= t_int_zone
    above_hotter = not (ext_above ^ t_ext_hotter)

    # Interior vertical boundaries default to h = 3.076 W/m^2-K, based on Simple Natural Convection Algorithm
    delta_t = max(12.9, abs(t_ext_zone - t_int_zone))

    # get interior heat transfer coefficient (TARP Algorithm)
    # TODO: option to use ASHRAE140 method for film coefficients
    if tilt == 90:
        # vertical boundary
        h_natural = 1.31 * delta_t ** (1 / 3)  # in W/m^2-K
    else:
        cos_tilt = abs(np.cos(convert(tilt, 'deg', 'rad')))
        if above_hotter:
            # use "enhanced" convection coefficient
            h_natural = 9.482 * delta_t ** (1 / 3) / (7.238 - cos_tilt)
        else:
            # use "reduced" convection coefficient
            h_natural = 1.810 * delta_t ** (1 / 3) / (1.382 + cos_tilt)

    if ext_zone_label == 'EXT':
        # add forced convection factor due to wind using DOE-2
        # using average values for windward/leeward coefficients
        r_f = 1.67  # ROUGHNESS_BY_FINISH_TYPE.get(boundary.get('Finish Type'), 1.67)
        h_glass = (h_natural ** 2 + (3.40 * wind_speed ** 0.75) ** 2) ** 0.5
        h_forced = r_f * (h_glass - h_natural)
    else:
        h_forced = 0

    return {
        'Exterior Film Resistance (m^2-K/W)': 1 / (h_natural + h_forced),
        'Interior Film Resistance (m^2-K/W)': 1 / h_natural,
    }


def calculate_window_parameters(window_shgc, window_u, res_material):
    # Calculate window transmittance, see step-4.-determine-layer-solar-transmittance
    # https://bigladdersoftware.com/epx/docs/8-9/engineering-reference/window-calculation-module.html
    # Note: Interpolation not yet implemented
    if window_u > 3.95:
        if window_shgc < 0.7206:
            transmittance = 0.939998 * window_shgc ** 2 + 0.20332 * window_shgc
        else:
            transmittance = 1.30415 * window_shgc - 0.30515
    else:
        if window_shgc < 0.15:
            transmittance = 0.41040 * window_shgc
        else:
            transmittance = 0.085775 * window_shgc ** 2 + 0.963954 * window_shgc - 0.084958

    # Calculate window reflectance/absorptance, see step-5.-determine-layer-solar-reflectance
    x = window_shgc - transmittance
    if window_u > 3.95:
        res_int_s = 1 / (29.436546 * x ** 3 - 21.943415 * x ** 2 + 9.945872 * x + 7.426151)
        res_ext_s = 1 / (2.225824 * x + 20.57708)
    else:
        res_int_s = 1 / (199.8208128 * x ** 3 - 90.639733 * x ** 2 + 19.737055 * x + 6.766575)
        res_ext_s = 1 / (5.763355 * x + 20.541528)
    radiation_frac = (res_ext_s + res_material / 2) / (res_ext_s + res_material + res_int_s)
    absorptivity = x / radiation_frac

    return transmittance, absorptivity


def get_fnd_wall_insulation(wall):
    # Reduce area based on depth below grade
    height = wall.get('Height', 1)
    fnd_height = wall.get('DepthBelowGrade', 1)
    if fnd_height != height:
        wall['Area'] *= fnd_height / height

    # Add insulation details - take sum of interior and exterior layer R value
    insulation_layers = wall.get('Insulation', {}).get('Layer', [])
    r_value = sum([layer.get('NominalRValue', 0) for layer in insulation_layers])
    if r_value:
        # Add half wall or whole wall in insulation details
        insulation_height = min(
            [layer.get('DistanceToBottomOfInsulation', height) - layer.get('DistanceToTopOfInsulation', 0)
             for layer in insulation_layers]
        )
        if 0 < insulation_height <= height / 2:
            insulation_details = f'Half R{r_value:n}'
        else:
            insulation_details = f'R{r_value:n}'
    else:
        insulation_details = 'Uninsulated'

    return insulation_details


def get_slab_insulation(floor, name=None):
    # TODO: Not incorporating carpets (some carpet is assumed for floor and fnd_floor)
    r_perimeter = floor.get('PerimeterInsulation', {}).get('Layer', {}).get('NominalRValue', 0)
    r_under = floor.get('UnderSlabInsulation', {}).get('Layer', {}).get('NominalRValue', 0)
    if r_perimeter >= 100 and r_under >= 100:
        insulation = 'Minimal'
    elif r_perimeter and not r_under:
        # Perimeter = vertical insulation, usually on outside?
        depth = floor.get('PerimeterInsulation', {}).get('Layer', {}).get('InsulationDepth', 0)
        insulation = f'{depth:n}ft R{r_perimeter:n} Perimeter'
    elif not r_perimeter and r_under:
        # Under = horizontal insulation underneath slab, option for specific width or whole slab
        full_width = floor.get('UnderSlabInsulation', {}).get('Layer', {}).get('InsulationSpansEntireSlab', False)
        if full_width:
            insulation = f'R{r_under:n} Whole Slab'
        else:
            width = floor.get('UnderSlabInsulation', {}).get('Layer', {}).get('InsulationWidth', 0)
            insulation = f'{width:n}ft R{r_under:n} Exterior'
    elif not r_perimeter and not r_under:
        insulation = 'Uninsulated'
    else:
        raise OCHREException(f'Unknown slab insulation parameters for {name}: {floor}')

    return insulation


def calculate_ashrae_infiltration_params(indoor_inf, construction, site, has_flue_or_chimney=None):
    assert indoor_inf['HousePressure'] == 50
    assert indoor_inf['BuildingAirLeakage']['UnitofMeasure'] in ['ACH']  # only allow ACH50, not ACHnatural
    ach = indoor_inf['BuildingAirLeakage']['AirLeakage']
    infiltration_height_ft = indoor_inf['InfiltrationHeight']
    infiltration_height = convert(infiltration_height_ft, 'ft', 'm')

    # get shelter coefficient based on site shielding
    # see ResStock airflow.get_aim2_shelter_coefficient
    shelter_coeff_defaults = {
        'normal': 0.5,
        'exposed': 0.9,
        'well-shielded': 0.3,
    }
    shelter_coeff = shelter_coeff_defaults[site.get('ShieldingofHome', 'normal')]

    if has_flue_or_chimney:
        # 0.2 is a "typical" value according to THE ALBERTA AIR INFIL1RATION MODEL, Walker and Wilson, 1990
        y_i = 0.2  # Fraction of leakage through the flue
        s_wflue = 1  # Flue Shelter Coefficient
    else:
        y_i = 0  # Fraction of leakage through the flue
        s_wflue = 0  # Flue Shelter Coefficient


    # TODO: base on site['SiteType']. Or... move to ELA function??
    ashrae_terrain_exp = 0.14  # assumed rural at weather station
    ashrae_terrain_thick = 270
    ashrae_site_terrain_exp = 0.22  # assumed suburban on site
    ashrae_site_terrain_thick = 370
    weather_station_height = 10  # in m
    f_t = (((ashrae_terrain_thick / weather_station_height) ** ashrae_terrain_exp) * 
           ((infiltration_height / ashrae_site_terrain_thick) ** ashrae_site_terrain_exp))
    inf_sft = f_t * (shelter_coeff * (1 - y_i) + s_wflue * 1.5 * y_i)
    
    # Stack and wind coef calculations
    # Based on "Field Validation of Algebraic Equations for Stack and Wind Driven Air Infiltration Calculations"
    # by Walker and Wilson (1998)
    # see also ResStock airflow.apply_infiltration_to_conditioned
    inf_conv_factor = 776.25  # [ft/min]/[inH2O^(1/2)*ft^(3/2)/lbm^(1/2)]
    delta_pref = 0.016  # inH2O
    outside_air_density = 0.0765  # TODO: calculate based on average outdoor air temperature and altitude
    assumed_indoor_temp = 73.5  # F
    g = 32.174  # gravity (ft/s2)

    # Pressure Exponent
    n_i = 0.65

    # Calculate SLA for above-grade portion of the building (in IP, ft2)
    indoor_volume = construction['Conditioned Volume (m^3)']
    indoor_floor_area = construction['Indoor Floor Area (m^2)']
    building_height = construction['Ceiling Height (m)'] * construction['Indoor Floors']
    building_height_ft = convert(building_height, 'm', 'ft')  # in ft
    house_pressure = 50
    living_sla = ((ach * 0.2835 * 4 ** n_i * convert(indoor_volume, 'm^3', 'ft^3')) / (
        convert(indoor_floor_area, 'm^2', 'in^2') * house_pressure ** n_i * 60))

    # Effective Leakage Area (ft2); FUTURE: apportion to unit based on exposed wall area
    a_o = living_sla * convert(indoor_floor_area, 'm^2', 'ft^2')

    # Flow Coefficient (cfm/inH2O^n) (based on ASHRAE HoF)
    c_i = a_o * (2 / outside_air_density) ** 0.5 * delta_pref ** (0.5 - n_i) * inf_conv_factor
    inf_c = convert(c_i, 'cubic_feet/min', 'm^3/s') / (convert(1, 'inch_H2O_39F', 'Pa') ** n_i)

    # Leakage distributions per Iain Walker (LBL) recommendations
    if construction['Foundation Type'] == 'Crawlspace':
        # 15% ceiling, 35% walls, 50% floor leakage distribution for vented crawl
        leakage_ceiling = 0.15
        leakage_walls = 0.35
        leakage_floor = 0.50
    else:
        # 25% ceiling, 50% walls, 25% floor leakage distribution for slab/basement/unvented crawl
        leakage_ceiling = 0.25
        leakage_walls = 0.50
        leakage_floor = 0.25
    assert leakage_ceiling + leakage_walls + leakage_floor == 1

    r_i = leakage_ceiling + leakage_floor
    x_i = leakage_ceiling - leakage_floor
    r_i = r_i * (1 - y_i)
    x_i = x_i * (1 - y_i)

    # Calculate Stack Coefficient
    m_o = (x_i + (2 * n_i + 1) * y_i) ** 2 / (2 - r_i)
    if m_o <= 1:
        m_i = m_o  # eq. 10
    else:
        m_i = 1  # eq. 11
    if has_flue_or_chimney:
        ncfl_ag = construction['Indoor Floors']  # conditioned floors above grade
        z_f = (ncfl_ag + 0.5) / ncfl_ag if ncfl_ag > 0 else 1
        # Critical value of ceiling-floor leakage difference where the neutral level is located at the ceiling (eq. 13)
        x_c = r_i + (2 * (1 - r_i - y_i)) / (n_i + 1) - 2 * y_i * (z_f - 1) ** n_i
        # Additive flue function, Eq. 12
        f_i = n_i * y_i * (z_f - 1) ** ((3 * n_i - 1) / 3) * (
            1 - (3 * (x_c - x_i) ** 2 * r_i ** (1 - n_i)) / (2 * (z_f + 1)))
    else:
        f_i = 0  # Additive flue function (eq. 12)
    f_s = ((1 + n_i * r_i) / (n_i + 1)) * (0.5 - 0.5 * m_i ** 1.2) ** (n_i + 1) + f_i
    stack_coef = f_s * (convert(outside_air_density * g * infiltration_height_ft, 'pounds/ft/s^2', 'inch_H2O_39F') /
                        (assumed_indoor_temp + 460)) ** n_i  # inH2O^n/R^n
    inf_Cs = stack_coef * convert(1, 'inch_H2O_39F/degR', 'Pa/K') ** n_i

    # Calculate wind coefficient
    if construction['Foundation Type'] == 'Crawlspace':
        if x_i > 1 - 2 * y_i:
            # Critical floor to ceiling difference above which
            # f_w does not change (eq. 25)
            x_i = 1 - 2 * y_i

        # Redefined R for wind calculations for houses with crawlspaces (eq. 21)
        R_x = 1 - r_i * (n_i / 2 + 0.2)
        # Redefined Y for wind calculations for houses with crawlspaces (eq. 22)
        Y_x = 1 - y_i / 4
        # Used to calculate X_x (eq. 24)
        X_s = (1 - r_i) / 5 - 1.5 * y_i
        # Redefined X for wind calculations for houses with crawlspaces (eq. 23)
        X_x = 1 - (((x_i - X_s) / (2 - r_i)) ** 2) ** 0.75
        # Wind factor (eq. 20)
        f_w = 0.19 * (2 - n_i) * X_x * R_x * Y_x
    else:
        J_i = (x_i + r_i + 2 * y_i) / 2
        f_w = 0.19 * (2 - n_i) * (1 - ((x_i + r_i) / 2) ** (1.5 - y_i)) - y_i / 4 * (J_i - 2 * y_i * J_i ** 4)
    wind_coef = f_w * convert(outside_air_density / 2, 'pound/ft^3', 'inch_H2O_39F/mph^2') ** n_i  # inH2O^n/mph^2n
    inf_Cw = wind_coef * convert(1, 'inch_H2O_39F/mph^2', 'Pa/(m/s)^2') ** n_i

    return {
        'Infiltration Method': 'ASHRAE',
        'inf_f_t': f_t,      # can compare directly to f_t in infil_program in idf file
        'inf_sft': inf_sft,  # can compare directly to sft in infil_program in idf file
        'inf_n_i': n_i,      # can compare directly to n in infil_program in idf file
        'inf_c': inf_c,      # can compare directly to c in infil_program in idf file
        'inf_Cs': inf_Cs,    # can compare directly to Cs in infil_program in idf file
        'inf_Cw': inf_Cw,    # can compare directly to Cw in infil_program in idf file
    }


def calculate_ela_coefficients(zone_name, zone_height, zone_height_above_ground=0):
    # ELA/SLA parameters taken from ResStock
    # see airflow.rb, calc_wind_stack_coeffs

    # defaults and weather station constants
    g = 32.174  # in ft / s^2
    default_indoor_temp = 73.5  # degF
    terrain_multiplier = 1.0
    terrain_exponent = 0.15
    height = 32.8

    # site constants (TODO: get from HPXML)
    site_terrain_multiplier = 0.85  # assumed rural for now
    site_terrain_exponent = 0.20  # assumed rural for now
    shielding_coeff = 0.5 / 3  # assumed 'normal' for now. Using s_g_shielding_coef from ResStock
    neutral_level = 0.5  # same for all zones
    if zone_name == 'Attic':
        hor_lk_frac = 0.75
    elif zone_name == 'Garage':
        hor_lk_frac = 0.4
    else:
        # assert zone_name == 'Indoor'
        hor_lk_frac = 0.0
    zone_height = convert(zone_height, 'm', 'ft')
    zone_height_above_ground = convert(zone_height_above_ground, 'm', 'ft')

    # TODO: compare f_t calc with ASHRAE formula, merge if possible
    f_t = site_terrain_multiplier * ((zone_height + zone_height_above_ground) / height) ** site_terrain_exponent / (
        terrain_multiplier * (height / height) ** terrain_exponent)
    f_stack = 2.0 / 3.0 * (1 + hor_lk_frac / 2.0) * (2.0 * neutral_level * (1.0 - neutral_level)
                                                     )**0.5 / (neutral_level**0.5 + (1.0 - neutral_level)**0.5)
    stack_coeff = f_stack ** 2.0 * g * zone_height / (default_indoor_temp + 460.0)
    stack_coeff = convert(stack_coeff, 'ft^2/(s^2*degR)', 'L^2/(s^2*cm^4*K)')

    f_wind = shielding_coeff * (1.0 - hor_lk_frac)**(1.0 / 3.0) * f_t
    wind_coeff = f_wind ** 2.0
    wind_coeff = wind_coeff / 100  # unit conversion?

    # TODO: note: stack coeff units are wrong
    return {
        'ELA stack coefficient (L/s/cm^4/K)': stack_coeff,  # 0.000105911,
        'ELA wind coefficient (L/s/cm^4/(m/s))': wind_coeff,  # 0.000142748,
    }<|MERGE_RESOLUTION|>--- conflicted
+++ resolved
@@ -15,14 +15,6 @@
 EXT_ZONES = {'EXT': 'Outdoor',
              'GND': 'Ground'}
 
-<<<<<<< HEAD
-=======
-CARDINAL_DIRECTIONS = {
-    0: 'North',
-    90: 'East',
-    180: 'South',
-    270: 'West',
-}
 
 # mapping boundaries to component loads
 COMPONENT_LOAD_MAP = {
@@ -44,7 +36,6 @@
 }
 COMPONENT_LOAD_CATEGORIES = set(COMPONENT_LOAD_MAP.values())
 
->>>>>>> b18412b6
 
 def get_boundary_tilt(name):
     # get boundary tilt based on boundary name (0-90 degrees)
