--- conflicted
+++ resolved
@@ -448,15 +448,10 @@
     building_height = ceiling_height * construction['Indoor Floors']
     has_garage = garage_floor_area > 0
 
-<<<<<<< HEAD
     if 'Attic Roof' in boundaries:
         roof_tilt = convert(boundaries['Attic Roof']['Tilt (deg)'], 'deg', 'rad')
     else:
         roof_tilt = None
-=======
-    roof_tilt = convert(boundaries['Attic Roof']['Tilt (deg)'], 'deg',
-                        'rad')  # tan(roof_tilt) = height / (width / 2)
->>>>>>> 35b2daf1
     if 'Garage Roof' in boundaries:
         garage_tilt = convert(boundaries['Garage Roof']['Tilt (deg)'], 'deg', 'rad')
     else:
@@ -516,21 +511,13 @@
             raise Exception('Unable to calculate attic area, likely an issue with gable walls.')
 
         # Get attic properties
-<<<<<<< HEAD
         # tan(roof_tilt) = height / (width / 2)
-=======
->>>>>>> 35b2daf1
         attic_height = (attic_gable_area * math.tan(roof_tilt)) ** 0.5
         if third_gable_area > 0:
             # assumes a combined attic, add volume over garage and in between
-<<<<<<< HEAD
-            garage_height = (garage_gable_area * math.tan(garage_tilt)) ** 0.5
-            garage_width = 2 * garage_gable_area / garage_height
-=======
             square_area = attic_floor_area - garage_protruded_area
             garage_height = (third_gable_area * math.tan(garage_tilt)) ** 0.5
             garage_width = 2 * third_gable_area / garage_height
->>>>>>> 35b2daf1
             # garage_length = garage_floor_area / garage_width
             garage_depth_in_house = garage_height * math.tan(roof_tilt)  # length from attached wall to roof connection point
             attic_volume = (1 / 2 * square_area * attic_height +                           # prism over square
