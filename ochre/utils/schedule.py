import os
import numpy as np
import pandas as pd
import datetime as dt
<<<<<<< HEAD
# import re
=======
import numba  # required for array-based psychrolib
>>>>>>> bf970842
import psychrolib
import pytz
import pvlib

from ochre.utils import OCHREException, default_input_path, load_csv, convert
from ochre.utils.envelope import calculate_solar_irradiance

# List of variables and functions for loading and parsing schedule files

# TODO: move to simple schedule parameters file?
SCHEDULE_NAMES = {
    "Occupancy": {
        "occupants": "Occupancy",
    },
    "Power": {
        "clothes_washer": "Clothes Washer",
        "clothes_dryer": "Clothes Dryer",
        "dishwasher": "Dishwasher",
        "refrigerator": "Refrigerator",
        "freezer": "Freezer",
        "cooking_range": "Cooking Range",
        "lighting_interior": "Indoor Lighting",
        "lighting_exterior": "Exterior Lighting",
        "lighting_basement": "Basement Lighting",
        "lighting_garage": "Garage Lighting",
        "plug_loads_other": "MELs",
        "plug_loads_tv": "TV",
        "plug_loads_well_pump": "Well Pump",
        # 'plug_loads_vehicle': 'electric vehicle charging',  # Not using scheduled EV load
        "fuel_loads_grill": "Gas Grill",
        "fuel_loads_fireplace": "Gas Fireplace",
        "fuel_loads_lighting": "Gas Lighting",
        "pool_pump": "Pool Pump",
        "pool_heater": "Pool Heater",
        "permanent_spa_pump": "Spa Pump",
        "permanent_spa_heater": "Spa Heater",
        "ceiling_fan": "Ceiling Fan",
        # 'vent_fan': 'Ventilation Fan',  # not included in schedule
        # 'basement_mels': 'Basement MELs',  # not modeled
        "battery": "Battery",
        "electric_vehicle": "EV",
    },
    "Water": {
        "hot_water_fixtures": "Water Heating",
        "hot_water_clothes_washer": "Clothes Washer",
        "hot_water_dishwasher": "Dishwasher",
    },
    "Setpoint": {
        "heating_setpoint": "HVAC Heating",
        "cooling_setpoint": "HVAC Cooling",
        "water_heater_setpoint": "Water Heating",
    },
    "Ignore": {
        "lighting_exterior_holiday": None,
        "extra_refrigerator": None,
        "plug_loads_vehicle": None,
        "hot_water_recirculation_pump": None,
        "general_water_use": None,
        "hvac_maximum_power_ratio": None,
        "water_heater_operating_mode": None,
        "vacancy": None,
        "Vacancy": None,
        "Power Outage": None,
        "No Space Heating": None,
        "No Space Cooling": None,
    },
}

ALL_SCHEDULE_NAMES = {
    hpxml_name: (category, ochre_name)
    for category, data in SCHEDULE_NAMES.items() for hpxml_name, ochre_name in data.items()
}

WEATHER_NAMES = {  # Column names required in weather file
    'temp_air': 'Ambient Dry Bulb (C)',
    'relative_humidity': 'Ambient Relative Humidity (-)',
    'pressure': 'Ambient Pressure (kPa)',
    'ghi': 'GHI (W/m^2)',
    'dni': 'DNI (W/m^2)',
    'dhi': 'DHI (W/m^2)',
    'wind_speed': 'Wind Speed (m/s)',
    'sky_temperature': 'Sky Temperature (C)',
}


def set_annual_index(df, start_year, offset=None, timezone=None):
    # sets DataFrame index to DatetimeIndex assuming annual data. Determines time_res based on length of data
    # assumes df includes data for 365 days
    n = len(df)
    start_time = dt.datetime(start_year, 1, 1)
    end_time = dt.datetime(start_year + 1, 1, 1)
    duration = end_time - start_time  # 365 or 366 days
    if duration.days != 365:
        raise OCHREException('Cannot parse data for a leap year.')
    if n % 8760 == 0 and 525600 % n == 0:
        init_time_res = dt.timedelta(minutes=525600 // n)
        df.index = pd.date_range(start_time, end_time, freq=init_time_res, inclusive='left')
    elif n % 8760 == 1 and 525600 % (n - 1) == 0:
        init_time_res = dt.timedelta(minutes=525600 // (n - 1))
        df.index = pd.date_range(start_time, end_time, freq=init_time_res)
    else:
        raise OCHREException(f'File length of {n} is incompatible for annual input')

    # shift times by offset, update year and re-sort index if necessary
    if offset is not None:
        df.index = df.index + offset
        year_diff = df.index.year - start_year
        if year_diff.any():
            df.index -= dt.timedelta(days=365) * (year_diff - start_year)
            df = df.sort_index()

    if timezone is not None:
        df.index = df.index.tz_localize(timezone)

    df.index.name = 'Time'
    return df


# FUTURE: could get epw file from API, ResStock uses https://data.nrel.gov/system/files/156/BuildStock_TMY3_FIPS.zip
def import_weather(weather_file=None, weather_path=None, weather_station=None, weather_metadata=None, **kwargs):
    # get weather station and weather file name
    if weather_file is not None and weather_station is not None:
        if weather_station not in weather_file:
            print(f'WARNING: Properties file weather station ({weather_station}) may be different from weather file'
                  f' used: {weather_file}')
    elif weather_file is None and weather_station is not None:
        # take weather file from HPXML Weather Station name
        weather_file = weather_station + '.epw'
    elif weather_file is None and weather_station is None:
        raise OCHREException('Must define a weather file.')

    # get weather file path
    if not os.path.isabs(weather_file):
        if weather_path is None:
            weather_path = os.path.join(default_input_path, 'Weather')
        weather_file = os.path.join(weather_path, weather_file)

    start_year = kwargs['start_time'].year
    ext = os.path.splitext(weather_file)[-1]
    if weather_metadata is not None:
        # Assumes OCHRE weather file format
        offset = weather_metadata.get('Offset')
        df = load_csv(weather_file, sub_folder='Weather', index_col='Time', parse_dates=True)
        df['month'] = df.index.month
        df['day'] = df.index.day

        # Set timezone if not already set
        if df.index.tzinfo is None:
            weather_timezone = weather_metadata.get('timezone')
            if weather_timezone is None:
                raise OCHREException('Timezone must be specified either in weather_metadata.')
            tz = dt.timezone(dt.timedelta(hours=weather_timezone))
            df = df.tz_localize(tz)

        # check that lat/lon is in weather_metadata
        missing = [data for data in ['latitude', 'longitude'] if data not in weather_metadata]
        if missing:
            raise OCHREException(f'Missing required location data (must be specified in house Location parameters): {missing}')
        location = weather_metadata
    elif ext == '.epw':
        offset = dt.timedelta(minutes=30)
        df, location = pvlib.iotools.read_epw(weather_file)

        if len(df) == 8784:
            # leap year, remove Feb 29 data
            df = df.loc[~((df.index.month == 2) & (df.index.day == 29)), :]

        # Update year and save time zone info
        df = set_annual_index(df, start_year, offset=offset, timezone=df.index.tzinfo)
        location['timezone'] = location.get('TZ')

        # Convert GHI Infrared to Sky Temperature
        # see https://www.energyplus.net/sites/default/files/docs/site_v8.3.0/EngineeringReference/05-Climate/index.html
        #  - EnergyPlus Sky Temperature Calculation
        df['sky_temperature'] = convert((df['ghi_infrared'].values / 5.6697E-8) ** 0.25, 'K', 'degC')

        # fix column names and units: Pressure Pa to kPa, RH percentage to fraction
        df['pressure'] = df['atmospheric_pressure'] / 1000
        df['relative_humidity'] /= 100
    elif ext == '.csv':
        # assumes csv is in NSRDB file structure
        offset = None
        df, location = pvlib.iotools.read_psm3(weather_file, map_variables=True)
        # df.columns = [col.lower().replace(' ', '_') for col in df.columns]

        if df.index[0].year != start_year:
            print(f'WARNING: Simulation year ({start_year}) not equal to Weather data year ({df.index[0].year}).')
            df = set_annual_index(df, start_year, timezone=df.index.tzinfo)

        # fix units: Pressure mbar to kPa, RH percentage to fraction
        df['pressure'] /= 10
        df['relative_humidity'] /= 100

        # Set sky temperature to NaN
        df['sky_temperature'] = np.nan
    else:
        raise OCHREException(f'Unknown weather file extension: {ext}')

    # check for leap day
    if ((df.index.month == 2) & (df.index.day == 29)).any():
        print('WARNING: weather data includes leap day')

    # remove unnecessary columns
    df = df.loc[:, list(WEATHER_NAMES.keys())].rename(columns=WEATHER_NAMES)

    # add average weather data to location
    location.update({
        'Weather Station': weather_station,
        'Average Wind Speed (m/s)': df['Wind Speed (m/s)'].mean(),  # For film resistance
        'Average Ambient Temperature (C)': df['Ambient Dry Bulb (C)'].mean(),  # For film resistance
    })

    # Add water mains and ground temperature - annual data only!
    if len(df.index.month.unique()) == 12:
        # Get annual/monthly temperature averages (in F)
        t_amb = pd.Series(convert(df['Ambient Dry Bulb (C)'].values, 'degC', 'degF'), index=df.index)
        t_amb_avg = float(t_amb.mean())
        t_monthly_avg = t_amb.groupby(df.index.month).mean()
        dt_monthly = (t_monthly_avg.max() - t_monthly_avg.min()) / 2

        # get water mains temp,
        # See Burch and Christensen, "Towards development of an algorithm for mains water temperature"
        yday = df.index.dayofyear.values
        tmains_ratio = 0.4 + 0.01 * (t_amb_avg - 44)
        tmains_lag = 35 - (t_amb_avg - 44)
        sign = -1 if location.get('latitude') > 0 else 1
        t_mains = t_amb_avg + 6 + tmains_ratio * dt_monthly * \
            np.sin(np.pi / 180 * (0.986 * (yday - 15 - tmains_lag) + sign * 90))
        df['Mains Temperature (C)'] = convert(t_mains, 'degF', 'degC')

        # get ground temperature
        # same correlation as DOE-2's src\WTH.f file, subroutine GTEMP.
        month = df.index.month
        mid_month = [0, 15, 46, 74, 95, 135, 166, 196, 227, 258, 288, 319, 349]
        mday = month.to_series().replace(dict(enumerate(mid_month))).values
        beta = (np.pi / (8760 * 0.025)) ** 0.5 * 10
        x = np.exp(-beta)
        y = (x ** 2 - 2 * x * np.cos(beta) + 1) / (2 * beta ** 2)
        gm = y ** 0.5
        z = (1 - x * (np.cos(beta) + np.sin(beta))) / (1 - x * (np.cos(beta) - np.sin(beta)))
        # t_ground = t_amb_avg - dt_monthly * gm * np.cos(2 * np.pi / 365 * yday - 0.6 - np.arctan(z))
        t_ground = t_amb_avg - dt_monthly * gm * np.cos(2 * np.pi / 365 * mday - 0.6 - np.arctan(z))
        df['Ground Temperature (C)'] = convert(t_ground, 'degF', 'degC')
    else:
        # for non-annual weather data, mains and ground temps need to be specified or they won't be included in schedule
        if 'Mains Temperature (C)' in kwargs:
            df['Mains Temperature (C)'] = kwargs['Mains Temperature (C)']
        if 'Ground Temperature (C)' in kwargs:
            df['Ground Temperature (C)'] = kwargs['Ground Temperature (C)']

    if 'Ground Temperature (C)' in df:
        # For film resistance calc
        location['Average Ground Temperature (C)'] = float(df['Ground Temperature (C)'].mean())

    # add humidity ratio and wet bulb
    df['Ambient Humidity Ratio (-)'] = psychrolib.GetHumRatioFromRelHum(df['Ambient Dry Bulb (C)'].values,
                                                                        df['Ambient Relative Humidity (-)'].values,
                                                                        df['Ambient Pressure (kPa)'].values * 1000)
    df['Ambient Wet Bulb (-)'] = psychrolib.GetTWetBulbFromHumRatio(df['Ambient Dry Bulb (C)'].values,
                                                                    df['Ambient Humidity Ratio (-)'].values,
                                                                    df['Ambient Pressure (kPa)'].values * 1000)

    return df, location


def create_simple_schedule(weekday_fractions=None, weekend_fractions=None, month_multipliers=None, **kwargs):
    # converts weekday/weekend/month fractions into time series schedule
    if weekday_fractions is None:
        weekday_fractions = [0] * 24
    if weekend_fractions is None:
        weekend_fractions = weekday_fractions
    if month_multipliers is None:
        month_multipliers = [1] * 12

    df_hour = pd.DataFrame({
        'hour': range(24),
        True: weekday_fractions,
        False: weekend_fractions,
    }).melt('hour', var_name='weekday', value_name='w_fracs')
    df_month = pd.DataFrame({
        'month': range(1, 13),
        'm_fracs': month_multipliers,
    })
    df = pd.merge(df_hour, df_month, how='cross')
    df = df.set_index(['month', 'hour', 'weekday'])
    return df['w_fracs'] * df['m_fracs']


def convert_schedule_column(s_hpxml, ochre_name, properties, category='Power'):
    if category == 'Power':
        # try getting from max power or from annual energy, priority goes to max power
        if 'Max Electric Power (W)' in properties:
            max_value = properties['Max Electric Power (W)'] / 1000  # W to kW
        elif 'Annual Electric Energy (kWh)' in properties:
            annual_mean = properties['Annual Electric Energy (kWh)'] / 8760
            schedule_mean = s_hpxml.mean()
            max_value = annual_mean / schedule_mean if schedule_mean != 0 else 0
        elif ochre_name == "Battery":
            max_value = properties["capacity"]  # in kW
        else:
            max_value = None
        if max_value is not None:
            out = s_hpxml * max_value
            out.name = f'{ochre_name} Electric Power (kW)'
        else:
            out = None

        # check for gas (max power and annual energy), and copy schedule
        if 'Max Gas Power (therms/hour)' in properties:
            max_value = properties['Max Gas Power (therms/hour)']  # in therms/hour
        elif 'Annual Gas Energy (therms)' in properties:
            annual_mean = properties['Annual Gas Energy (therms)'] / 8760  # in therms/hour
            schedule_mean = s_hpxml.mean()
            max_value = annual_mean / schedule_mean if schedule_mean != 0 else 0
        else:
            max_value = None
        if max_value is None:
            pass
        elif out is None:
            out = s_hpxml * max_value
            out.name = f"{ochre_name} Gas Power (therms/hour)"
        else:
            # combine 2 series into data frame
            s_gas = s_hpxml * max_value
            s_gas.name = f'{ochre_name} Gas Power (therms/hour)'
            out = pd.concat([out, s_gas], axis=1)

        if out is None:
            raise OCHREException(f'Could not determine max value for {s_hpxml.name} schedule ({ochre_name}).')

    elif category == 'Water':
        if ochre_name == 'Water Heating':
            # Fixtures include sinks, showers, and baths (SSB), all combined
            avg_water_draw = properties.get('Fixture Average Water Draw (L/day)', 0)
            annual_mean = avg_water_draw / 1440  # in L/min
        else:
            # For dishwasher and clothes washer, get average draw value from their properties dict
            annual_mean = properties['Average Water Draw (L/day)'] / 1440  # in L/min
            schedule_mean = s_hpxml.mean()
        schedule_mean = s_hpxml.mean()
        max_value = annual_mean / schedule_mean if schedule_mean != 0 else 0
        out = s_hpxml * max_value
        out.name = f'{ochre_name} (L/min)'

    return out


def import_occupancy_schedule(
    occupancy,
    equipment,
    start_time,
    hpxml_schedule_file=None,
    default_schedule_file="Default Schedule Parameters.csv",
    **kwargs,
):
    # Import HPXML schedule file. Note that initial values are normalized to max_value=1
    # FUTURE: for sub-annual schedules, create annual schedule and then shorten to simulation time
    if hpxml_schedule_file is not None:
        df_norm = load_csv(hpxml_schedule_file, sub_folder='Input Files')
    else:
        # create empty, hourly DataFrame
        df_norm = pd.DataFrame(index=range(8760))
    df_norm = set_annual_index(df_norm, start_time.year)

    # Copy zone-specific schedules if not in the schedule file
    if 'Basement Lighting' in equipment and 'lighting_basement' not in df_norm and 'lighting_interior' in df_norm:
        df_norm['lighting_basement'] = df_norm['lighting_interior']

    # Load simple schedule parameters file
    # taken from:
    # https://github.com/NREL/OpenStudio-HPXML/blob/master/HPXMLtoOpenStudio/resources/data/default_schedules.csv
    df_default = load_csv(default_schedule_file)
    df_default = df_default.loc[df_default["OCHRE Name"].notna()]
    df_default = df_default.pivot(index="OCHRE Name", columns="OCHRE Element", values="Values")

    # Add normalized simple schedules from HPXML to df_norm
    schedules_to_merge = []
    for hpxml_name, (category, ochre_name) in ALL_SCHEDULE_NAMES.items():
        ochre_dict = occupancy if category == 'Occupancy' else equipment.get(ochre_name, {})
        if not ochre_dict:
            continue

        # Add setpoint simple schedules
        if category == 'Setpoint':
            if hpxml_name in df_norm:
                # convert setpoints to degC
                df_norm[hpxml_name] = convert(df_norm[hpxml_name].values, 'degF', 'degC')
            elif ochre_dict.get('Weekday Setpoints (C)') is not None:
                # create simple setpoint schedule
                s_hpxml = create_simple_schedule(ochre_dict.get('Weekday Setpoints (C)'),
                                                 ochre_dict.get('Weekend Setpoints (C)'))
                s_hpxml.name = hpxml_name
                schedules_to_merge.append(s_hpxml)
            elif 'Setpoint Temperature (C)' in ochre_dict:
                # create a constant setpoint schedule
                df_norm[hpxml_name] = ochre_dict['Setpoint Temperature (C)']
            else:
                raise OCHREException(f'Must specify {ochre_name} setpoints in schedule input file or include parameters '
                              '"Weekday/Weekend Setpoints (C)" or "Setpoint Temperature (C)".')

        # Add occupancy/power/water draw simple schedules
        elif hpxml_name not in df_norm and ochre_name in df_default.index:
            if ochre_dict.get('weekday_fractions') is None:
                # add data from simple schedule defaults file
                data = df_default.loc[ochre_name].to_dict()
                ochre_dict.update({key: eval(val) for key, val in data.items() if isinstance(val, str)})
            s_hpxml = create_simple_schedule(**ochre_dict)
            s_hpxml.name = hpxml_name
            schedules_to_merge.append(s_hpxml)

    if schedules_to_merge:
        df_to_merge = pd.concat(schedules_to_merge, axis=1)
        df_norm = df_norm.join(df_to_merge, on=[df_norm.index.month, df_norm.index.hour, df_norm.index.weekday < 5])
        df_norm = df_norm.drop(columns=['key_0', 'key_1', 'key_2'], errors='ignore')

    # Calculate max value for each column and add to new DataFrame
    schedule_data = []
    for hpxml_name, s_hpxml in df_norm.items():
        # Get max value from properties and update  - either directly or using annual value
        category, ochre_name = ALL_SCHEDULE_NAMES[hpxml_name]
        if category == 'Occupancy':
            s_ochre = s_hpxml * occupancy['Number of Occupants (-)']
            s_ochre.name = f'{ochre_name} (Persons)'
            schedule_data.append(s_ochre)
        elif category in ['Power', 'Water']:
            if ochre_name not in equipment:
                continue
            else:
                schedule_data.append(convert_schedule_column(s_hpxml, ochre_name, equipment[ochre_name], category))
        elif category == 'Setpoint':
            # Already in the correct units
            s_ochre = s_hpxml
            s_ochre.name = f'{ochre_name} Setpoint (C)'
            schedule_data.append(s_ochre)
        elif category == 'Ignore':
            # Schedule is not used in OCHRE
            continue
        else:
            raise OCHREException(f'Unknown column in schedule: {hpxml_name}')

    schedule = pd.concat(schedule_data, axis=1)

    # Add ventilation fan power and flow rate - constant schedule
    if 'Ventilation Fan' in equipment:
        schedule['Ventilation Fan (kW)'] = equipment['Ventilation Fan']['Power (W)'] / 1000
        schedule['Ventilation Rate (cfm)'] = equipment['Ventilation Fan']['Ventilation Rate (cfm)']

    return schedule


def resample_and_reindex(df, time_res, start_time=None, duration=None, interpolate=False, offset=None,
                         preserve_sum=False, **kwargs):
    # Resamples time series data and sets the index to the simulation duration. df must have a DateTimeIndex
    # Options to select resample method, e.g. interpolate vs. pad
    # Will repeat annual data and extend start and end rows by up to 2 time steps if necessary
    assert isinstance(df.index, pd.DatetimeIndex)
    df.index.name = 'Time'
    init_start_time = df.index[0]
    init_time_res = df.index[1] - df.index[0]

    # use existing start/end times if not specified
    if start_time is None:
        start_time = init_start_time
    if duration is None:
        duration = (df.index[-1] + init_time_res) - start_time
    end_time = start_time + duration

    # set time zone based on start_time
    if df.index.tzinfo != start_time.tzinfo:
        df = df.tz_localize(start_time.tzinfo)

    start_year = start_time.year
    end_year = (end_time - time_res).year
    if end_year > start_year:
        # copy df for future years
        if len(df) % 8760 == 1:
            # remove last time step before duplicating annual
            df = df.iloc[:-1]
        if len(df) % 8760 != 0:
            raise OCHREException(f'Simulation spans multiple years ({start_year}-{end_year}). Must provide annual data.')

        print(f'Simulation spans multiple years ({start_year}-{end_year}). Duplicating time series data.')
        df = pd.concat([df] * (end_year - start_year + 1), axis=0)
        df.index = pd.date_range(init_start_time, periods=len(df), freq=init_time_res)

    # check if all data is available - extend by up to 2 time steps
    if df.index[0] <= start_time:
        pass
    elif df.index[0] <= start_time + 2 * init_time_res:
        first_row = df.iloc[:1].copy()
        first_row.index -= 2 * init_time_res
        df = pd.concat([first_row, df], axis=0)
    else:
        raise OCHREException(f'Start of input data ({df.index[0]}) is after the required start time ({start_time})')

    if df.index[-1] >= end_time:
        pass
    elif df.index[-1] >= end_time - 2 * init_time_res:
        last_row = df.iloc[-1:].copy()
        last_row.index += 2 * init_time_res
        df = pd.concat([df, last_row])
    else:
        raise OCHREException(f'End of input data ({df.index[-1]}) is before the required end time ({end_time})')

    # shorten df before resampling (improves speed)
    df = df.loc[start_time - 2 * init_time_res: end_time + 2 * init_time_res]

    # resample the data
    # see https://pandas.pydata.org/pandas-docs/stable/reference/api/pandas.DataFrame.resample.html
    if time_res < init_time_res or start_time not in df.index:
        # upsample - either interpolate, pad, or preserve sum by dividing
        if interpolate:
            if offset is not None and (offset % time_res != dt.timedelta(0)):
                resample_time_res = np.gcd(int(time_res.total_seconds()), int(offset.total_seconds()))
                resample_time_res = dt.timedelta(seconds=int(resample_time_res))
            else:
                resample_time_res = time_res
            df = df.resample(resample_time_res).interpolate()
        else:
            # normally, just use pad (forward fill)
            df = df.resample(time_res).ffill()
            if preserve_sum:
                # multiply by sample time ratio
                df *= time_res / init_time_res
    else:
        # downsample - either sum or average
        if preserve_sum:
            df = df.resample(time_res).sum()
        else:
            df = df.resample(time_res).mean()

    # only keep simulation times
    times = pd.date_range(start_time, end_time, freq=time_res, inclusive='left')
    df = df.reindex(times)
    df.index.name = 'Time'
    return df


def load_schedule(properties, schedule=None, time_zone=None, **house_args):
    # Load weather file and update Location properties
    df_weather, location = import_weather(**house_args)

    # Import occupancy schedule - either a csv file or a properties file
    df_occupancy = import_occupancy_schedule(properties['occupancy'], properties['equipment'], **house_args)

    # Check that all columns are different
    duplicates = [col for col in df_weather.columns if col in df_occupancy.columns]
    if duplicates:
        raise OCHREException(f'Duplicate column names found in weather and schedule inputs: {duplicates}')

    # resample weather and occupancy schedules using simulation parameters
    weather_tz = df_weather.index.tzinfo
    df_weather = resample_and_reindex(df_weather, **house_args)  # loses weather timezone info
    df_occupancy = resample_and_reindex(df_occupancy, **house_args)

    # add solar calculations to weather (more accurate if done after resampling)
    df_weather = calculate_solar_irradiance(df_weather, weather_tz, location, properties['boundaries'], **house_args)

    # combine weather and main schedule
    schedule_init = pd.concat([df_weather, df_occupancy], axis=1)

    # modify OCHRE schedule from house_args
    if schedule:
        df_modify = pd.DataFrame(schedule)
        bad_cols = [col for col in df_modify.columns if col not in schedule_init.columns]
        if bad_cols:
            print('WARNING: Skipping schedule columns not in OCHRE schedule:', bad_cols)
            df_modify = df_modify.drop(columns=bad_cols)

        df_modify = resample_and_reindex(df_modify, **house_args)
        schedule_init.update(df_modify)
    schedule = schedule_init

    # check if cooling-heating setpoint difference is large enough, if not throw a warning and fix
    if 'HVAC Cooling Setpoint (C)' in schedule and 'HVAC Heating Setpoint (C)' in schedule:
        setpoint_diff = schedule['HVAC Cooling Setpoint (C)'] - schedule['HVAC Heating Setpoint (C)']
        if setpoint_diff.min() < 1:
            # if min(setpoint_diff) < 0:
            #     raise OCHREException('ERROR: Cooling setpoint is equal or less than heating setpoint in schedule')
            print('WARNING: Cooling setpoint is within 1C of heating setpoint.'
                  ' Separating setpoints by at least 1C.')
            setpoint_avg = (schedule['HVAC Cooling Setpoint (C)'] + schedule['HVAC Heating Setpoint (C)']) / 2
            schedule['HVAC Cooling Setpoint (C)'] = schedule['HVAC Cooling Setpoint (C)'].clip(lower=setpoint_avg + 0.5)
            schedule['HVAC Heating Setpoint (C)'] = schedule['HVAC Heating Setpoint (C)'].clip(upper=setpoint_avg - 0.5)

    # Check for missing data - should not have any NA values except for airmass and sky temperature
    if schedule.drop(columns=['airmass', 'Sky Temperature (C)']).isna().any().any():
        check = schedule.drop(columns=['airmass', 'Sky Temperature (C)'])
        bad_cols = check.columns[check.isna().any()]
        first_na = check.isna().any(axis=1).idxmax()
        raise OCHREException(f'Missing data found in schedule columns {bad_cols}. See time step {first_na}')

    # update time zone, if specified
    if time_zone == 'DST':
        # Use weather timezone offset to determine US timezone with daylight savings
        us_dst_timezones = {
            -5: 'US/Eastern',
            -6: 'US/Central',
            -7: 'US/Mountain',
            -8: 'US/Pacific',
        }
        time_zone = pytz.timezone(us_dst_timezones[location['timezone']])
    elif time_zone == 'noDST':
        # Use weather timezone offset to determine US timezone without daylight savings
        time_zone = dt.timezone(dt.timedelta(hours=location['timezone']))
    elif time_zone in pytz.all_timezones:
        # Use specified time zone
        time_zone = pytz.timezone(time_zone)
    elif time_zone is not None:
        raise OCHREException(f'Unknown time zone parameter: {time_zone}')
    schedule.index = schedule.index.tz_localize(time_zone)

    return schedule, location<|MERGE_RESOLUTION|>--- conflicted
+++ resolved
@@ -2,11 +2,7 @@
 import numpy as np
 import pandas as pd
 import datetime as dt
-<<<<<<< HEAD
-# import re
-=======
 import numba  # required for array-based psychrolib
->>>>>>> bf970842
 import psychrolib
 import pytz
 import pvlib
