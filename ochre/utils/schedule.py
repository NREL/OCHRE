import math
import os
import numpy as np
import pandas as pd
import datetime as dt
import collections.abc
import xmltodict
# import re
import numba  # required for array-based psychrolib
import psychrolib
import pytz
import pvlib

from ochre.utils import OCHREException, default_input_path, load_csv, convert
from ochre.utils.envelope import calculate_solar_irradiance

# List of variables and functions for loading and parsing schedule files

# TODO: move to simple schedule parameters file?
SCHEDULE_NAMES = {
    "Occupancy": {
        "occupants": "Occupancy",
    },
    "Power": {
        "clothes_washer": "Clothes Washer",
        "clothes_dryer": "Clothes Dryer",
        "dishwasher": "Dishwasher",
        "refrigerator": "Refrigerator",
        "cooking_range": "Cooking Range",
        "lighting_interior": "Indoor Lighting",
        "lighting_exterior": "Exterior Lighting",
        "lighting_basement": "Basement Lighting",
        "lighting_garage": "Garage Lighting",
        "plug_loads_other": "MELs",
        "plug_loads_tv": "TV",
        "plug_loads_well_pump": "Well Pump",
        # 'plug_loads_vehicle': 'electric vehicle charging',  # Not using scheduled EV load
        "fuel_loads_grill": "Gas Grill",
        "fuel_loads_fireplace": "Gas Fireplace",
        "fuel_loads_lighting": "Gas Lighting",
        "pool_pump": "Pool Pump",
        "pool_heater": "Pool Heater",
        "permanent_spa_pump": "Spa Pump",
        "permanent_spa_heater": "Spa Heater",
        "ceiling_fan": "Ceiling Fan",
        # 'vent_fan': 'Ventilation Fan',  # not included in schedule
        # 'basement_mels': 'Basement MELs',  # not modeled
    },
    "Water": {
        "hot_water_fixtures": "Water Heating",
        "hot_water_clothes_washer": "Clothes Washer",
        "hot_water_dishwasher": "Dishwasher",
    },
    "Setpoint": {
        "heating_setpoint": "HVAC Heating",
        "cooling_setpoint": "HVAC Cooling",
        "water_heater_setpoint": "Water Heating",
    },
    "Ignore": {
        "extra_refrigerator": None,
        "freezer": None,
        "clothes_dryer_exhaust": None,
        "lighting_exterior_holiday": None,
        "plug_loads_vehicle": None,
        "battery": None,
        "vacancy": None,
        "water_heater_operating_mode": None,
        "Vacancy": None,
        "Power Outage": None,
<<<<<<< HEAD
        "hot_water_showers":None,
=======
        "hot_water_showers": None, #TODO: use this for unmet loads
>>>>>>> 1411e40f
    },
}

ALL_SCHEDULE_NAMES = {
    hpxml_name: (category, ochre_name)
    for category, data in SCHEDULE_NAMES.items() for hpxml_name, ochre_name in data.items()
}

WEATHER_NAMES = {  # Column names required in weather file
    'temp_air': 'Ambient Dry Bulb (C)',
    'relative_humidity': 'Ambient Relative Humidity (-)',
    'pressure': 'Ambient Pressure (kPa)',
    'ghi': 'GHI (W/m^2)',
    'dni': 'DNI (W/m^2)',
    'dhi': 'DHI (W/m^2)',
    'wind_speed': 'Wind Speed (m/s)',
    'sky_temperature': 'Sky Temperature (C)',
}


def set_annual_index(df, start_year, offset=None, timezone=None):
    # sets DataFrame index to DatetimeIndex assuming annual data. Determines time_res based on length of data
    # assumes df includes data for 365 days
    n = len(df)
    start_time = dt.datetime(start_year, 1, 1)
    end_time = dt.datetime(start_year + 1, 1, 1)
    duration = end_time - start_time  # 365 or 366 days
    if duration.days != 365:
        raise OCHREException('Cannot parse data for a leap year.')
    if n % 8760 == 0 and 525600 % n == 0:
        init_time_res = dt.timedelta(minutes=525600 // n)
        df.index = pd.date_range(start_time, end_time, freq=init_time_res, inclusive='left')
    elif n % 8760 == 1 and 525600 % (n - 1) == 0:
        init_time_res = dt.timedelta(minutes=525600 // (n - 1))
        df.index = pd.date_range(start_time, end_time, freq=init_time_res)
    else:
        raise OCHREException(f'File length of {n} is incompatible for annual input')

    # shift times by offset, update year and re-sort index if necessary
    if offset is not None:
        df.index = df.index + offset
        year_diff = df.index.year - start_year
        if year_diff.any():
            df.index -= dt.timedelta(days=365) * (year_diff - start_year)
            df = df.sort_index()

    if timezone is not None:
        df.index = df.index.tz_localize(timezone)

    df.index.name = 'Time'
    return df


# FUTURE: could get epw file from API, ResStock uses https://data.nrel.gov/system/files/156/BuildStock_TMY3_FIPS.zip
def import_weather(weather_file=None, weather_path=None, weather_station=None, weather_metadata=None, **kwargs):
    # get weather station and weather file name
    if weather_file is not None and weather_station is not None:
        if weather_station not in weather_file:
            print(f'WARNING: Properties file weather station ({weather_station}) may be different from weather file'
                  f' used: {weather_file}')
    elif weather_file is None and weather_station is not None:
        # take weather file from HPXML Weather Station name
        weather_file = weather_station + '.epw'
    elif weather_file is None and weather_station is None:
        raise OCHREException('Must define a weather file.')

    # get weather file path
    if not os.path.isabs(weather_file):
        if weather_path is None:
            weather_path = os.path.join(default_input_path, 'Weather')
        weather_file = os.path.join(weather_path, weather_file)

    start_year = kwargs['start_time'].year
    ext = os.path.splitext(weather_file)[-1]
    if weather_metadata is not None:
        # Assumes OCHRE weather file format
        offset = weather_metadata.get('Offset')
        df = load_csv(weather_file, sub_folder='Weather', index_col='Time', parse_dates=True)
        df['month'] = df.index.month
        df['day'] = df.index.day

        # Set timezone if not already set
        if df.index.tzinfo is None:
            weather_timezone = weather_metadata.get('timezone')
            if weather_timezone is None:
                raise OCHREException('Timezone must be specified either in weather_metadata.')
            tz = dt.timezone(dt.timedelta(hours=weather_timezone))
            df = df.tz_localize(tz)

        # check that lat/lon is in weather_metadata
        missing = [data for data in ['latitude', 'longitude'] if data not in weather_metadata]
        if missing:
            raise OCHREException(f'Missing required location data (must be specified in house Location parameters): {missing}')
        location = weather_metadata
    elif ext == '.epw':
        offset = dt.timedelta(minutes=30)
        df, location = pvlib.iotools.read_epw(weather_file)

        # Update year and save time zone info
        df = set_annual_index(df, start_year, offset=offset, timezone=df.index.tzinfo)
        location['timezone'] = location.get('TZ')

        # Convert GHI Infrared to Sky Temperature
        # see https://www.energyplus.net/sites/default/files/docs/site_v8.3.0/EngineeringReference/05-Climate/index.html
        #  - EnergyPlus Sky Temperature Calculation
        df['sky_temperature'] = convert((df['ghi_infrared'].values / 5.6697E-8) ** 0.25, 'K', 'degC')

        # fix column names and units: Pressure Pa to kPa, RH percentage to fraction
        df['pressure'] = df['atmospheric_pressure'] / 1000
        df['relative_humidity'] /= 100
    elif ext == '.csv':
        # assumes csv is in NSRDB file structure
        offset = None
        df, location = pvlib.iotools.read_psm3(weather_file, map_variables=True)
        # df.columns = [col.lower().replace(' ', '_') for col in df.columns]

        if df.index[0].year != start_year:
            print(f'WARNING: Simulation year ({start_year}) not equal to Weather data year ({df.index[0].year}).')
            df = set_annual_index(df, start_year, timezone=df.index.tzinfo)

        # fix units: Pressure mbar to kPa, RH percentage to fraction
        df['pressure'] /= 10
        df['relative_humidity'] /= 100

        # Set sky temperature to NaN
        df['sky_temperature'] = np.nan
    else:
        raise OCHREException(f'Unknown weather file extension: {ext}')

    # check for leap day
    if ((df.index.month == 2) & (df.index.day == 29)).any():
        print('WARNING: weather data includes leap day')

    # remove unnecessary columns
    df = df.loc[:, list(WEATHER_NAMES.keys())].rename(columns=WEATHER_NAMES)

    # add average weather data to location
    location.update({
        'Weather Station': weather_station,
        'Average Wind Speed (m/s)': df['Wind Speed (m/s)'].mean(),  # For film resistance
        'Average Ambient Temperature (C)': df['Ambient Dry Bulb (C)'].mean(),  # For film resistance
    })

    # Add water mains and ground temperature - annual data only!
    if len(df.index.month.unique()) == 12:
        # Get annual/monthly temperature averages (in F)
        t_amb = pd.Series(convert(df['Ambient Dry Bulb (C)'].values, 'degC', 'degF'), index=df.index)
        t_amb_avg = float(t_amb.mean())
        t_monthly_avg = t_amb.groupby(df.index.month).mean()
        dt_monthly = (t_monthly_avg.max() - t_monthly_avg.min()) / 2

        # get water mains temp,
        # See Burch and Christensen, "Towards development of an algorithm for mains water temperature"
        yday = df.index.dayofyear.values
        tmains_ratio = 0.4 + 0.01 * (t_amb_avg - 44)
        tmains_lag = 35 - (t_amb_avg - 44)
        sign = -1 if location.get('latitude') > 0 else 1
        t_mains = t_amb_avg + 6 + tmains_ratio * dt_monthly * \
            np.sin(np.pi / 180 * (0.986 * (yday - 15 - tmains_lag) + sign * 90))
        df['Mains Temperature (C)'] = convert(t_mains, 'degF', 'degC')

        # get ground temperature
        # same correlation as DOE-2's src\WTH.f file, subroutine GTEMP.
        month = df.index.month
        mid_month = [0, 15, 46, 74, 95, 135, 166, 196, 227, 258, 288, 319, 349]
        mday = month.to_series().replace(dict(enumerate(mid_month))).values
        beta = (np.pi / (8760 * 0.025)) ** 0.5 * 10
        x = np.exp(-beta)
        y = (x ** 2 - 2 * x * np.cos(beta) + 1) / (2 * beta ** 2)
        gm = y ** 0.5
        z = (1 - x * (np.cos(beta) + np.sin(beta))) / (1 - x * (np.cos(beta) - np.sin(beta)))
        # t_ground = t_amb_avg - dt_monthly * gm * np.cos(2 * np.pi / 365 * yday - 0.6 - np.arctan(z))
        t_ground = t_amb_avg - dt_monthly * gm * np.cos(2 * np.pi / 365 * mday - 0.6 - np.arctan(z))
        df['Ground Temperature (C)'] = convert(t_ground, 'degF', 'degC')
    else:
        # for non-annual weather data, mains and ground temps need to be specified or they won't be included in schedule
        if 'Mains Temperature (C)' in kwargs:
            df['Mains Temperature (C)'] = kwargs['Mains Temperature (C)']
        if 'Ground Temperature (C)' in kwargs:
            df['Ground Temperature (C)'] = kwargs['Ground Temperature (C)']

    if 'Ground Temperature (C)' in df:
        # For film resistance calc
        location['Average Ground Temperature (C)'] = float(df['Ground Temperature (C)'].mean())

    # add humidity ratio and wet bulb
    df['Ambient Humidity Ratio (-)'] = psychrolib.GetHumRatioFromRelHum(df['Ambient Dry Bulb (C)'].values,
                                                                        df['Ambient Relative Humidity (-)'].values,
                                                                        df['Ambient Pressure (kPa)'].values * 1000)
    df['Ambient Wet Bulb (-)'] = psychrolib.GetTWetBulbFromHumRatio(df['Ambient Dry Bulb (C)'].values,
                                                                    df['Ambient Humidity Ratio (-)'].values,
                                                                    df['Ambient Pressure (kPa)'].values * 1000)

    return df, location


def create_simple_schedule(weekday_fractions, weekend_fractions=None, month_multipliers=None, **kwargs):
    # converts weekday/weekend/month fractions into time series schedule
    if weekend_fractions is None:
        weekend_fractions = weekday_fractions
    if month_multipliers is None:
        month_multipliers = [1] * 12

    df_hour = pd.DataFrame({
        'hour': range(24),
        True: weekday_fractions,
        False: weekend_fractions,
    }).melt('hour', var_name='weekday', value_name='w_fracs')
    df_month = pd.DataFrame({
        'month': range(1, 13),
        'm_fracs': month_multipliers,
    })
    df = pd.merge(df_hour, df_month, how='cross')
    df = df.set_index(['month', 'hour', 'weekday'])
    return df['w_fracs'] * df['m_fracs']


def convert_schedule_column(s_hpxml, ochre_name, properties, category='Power'):
    if category == 'Power':
        # try getting from max power or from annual energy, priority goes to max power
        if 'Max Electric Power (W)' in properties:
            max_value = properties['Max Electric Power (W)'] / 1000  # W to kW
        elif 'Annual Electric Energy (kWh)' in properties:
            annual_mean = properties['Annual Electric Energy (kWh)'] / 8760
            schedule_mean = s_hpxml.mean()
            max_value = annual_mean / schedule_mean if schedule_mean != 0 else 0
        else:
            max_value = None
        if max_value is not None:
            out = s_hpxml * max_value
            out.name = f'{ochre_name} (kW)'
        else:
            out = None

        # check for gas (max power and annual energy), and copy schedule
        if 'Max Gas Power (therms/hour)' in properties:
            max_value = properties['Max Gas Power (therms/hour)']  # in therms/hour
        elif 'Annual Gas Energy (therms)' in properties:
            annual_mean = properties['Annual Gas Energy (therms)'] / 8760  # in therms/hour
            schedule_mean = s_hpxml.mean()
            max_value = annual_mean / schedule_mean if schedule_mean != 0 else 0
        else:
            max_value = None
        if max_value is None:
            pass
        elif out is None:
            out = s_hpxml * max_value
            out.name = f'{ochre_name} (therms/hour)'
        else:
            # combine 2 series into data frame
            s_gas = s_hpxml * max_value
            s_gas.name = f'{ochre_name} (therms/hour)'
            out = pd.concat([out, s_gas], axis=1)

        if out is None:
            raise OCHREException(f'Could not determine max value for {s_hpxml.name} schedule ({ochre_name}).')

    elif category == 'Water':
        if ochre_name == 'Water Heating':
            # Fixtures include sinks, showers, and baths (SSB), all combined
            avg_water_draw = properties.get('Fixture Average Water Draw (L/day)', 0)
            annual_mean = avg_water_draw / 1440  # in L/min
        else:
            # For dishwasher and clothes washer, get average draw value from their properties dict
            annual_mean = properties['Average Water Draw (L/day)'] / 1440  # in L/min
            schedule_mean = s_hpxml.mean()
        schedule_mean = s_hpxml.mean()
        max_value = annual_mean / schedule_mean if schedule_mean != 0 else 0
        out = s_hpxml * max_value
        out.name = f'{ochre_name} (L/min)'

    return out


def import_occupancy_schedule(occupancy, equipment, start_time, schedule_input_file=None,
                              simple_schedule_file='Simple Schedule Parameters.csv', **kwargs):
    # Import stochastic occupancy schedule file. Note that initial values are normalized to max_value=1
    # FUTURE: for sub-annual schedules, create annual schedule and then shorten to simulation time
    if schedule_input_file is not None:
        df_norm = load_csv(schedule_input_file, sub_folder='Input Files')
    else:
        # create empty, hourly DataFrame
        df_norm = pd.DataFrame(index=range(8760))
    df_norm = set_annual_index(df_norm, start_time.year)

    # Copy zone-specific schedules if not in the schedule file
    if 'Basement Lighting' in equipment and 'lighting_basement' not in df_norm and 'lighting_interior' in df_norm:
        df_norm['lighting_basement'] = df_norm['lighting_interior']

    # Load simple schedule parameters file
    df_simple = load_csv(simple_schedule_file, index_col='Name')

    # Add normalized simple schedules from HPXML to df_norm
    schedules_to_merge = []
    for hpxml_name, (category, ochre_name) in ALL_SCHEDULE_NAMES.items():
        ochre_dict = occupancy if category == 'Occupancy' else equipment.get(ochre_name, {})
        if not ochre_dict:
            continue

        # Add setpoint simple schedules
        if category == 'Setpoint':
            if hpxml_name in df_norm:
                # convert setpoints to degC
                df_norm[hpxml_name] = convert(df_norm[hpxml_name].values, 'degF', 'degC')
            elif ochre_dict.get('Weekday Setpoints (C)') is not None:
                # create simple setpoint schedule
                s_hpxml = create_simple_schedule(ochre_dict.get('Weekday Setpoints (C)'),
                                                 ochre_dict.get('Weekend Setpoints (C)'))
                s_hpxml.name = hpxml_name
                schedules_to_merge.append(s_hpxml)
            elif 'Setpoint Temperature (C)' in ochre_dict:
                # create a constant setpoint schedule
                df_norm[hpxml_name] = ochre_dict['Setpoint Temperature (C)']
            else:
                raise OCHREException(f'Must specify {ochre_name} setpoints in schedule input file or include parameters '
                              '"Weekday/Weekend Setpoints (C)" or "Setpoint Temperature (C)".')

        # Add occupancy/power/water draw simple schedules
        elif hpxml_name not in df_norm:
            if ochre_dict.get('weekday_fractions') is None:
                # add data from simple schedule defaults file
                data = df_simple.loc[ochre_name].to_dict()
                ochre_dict.update({key: eval(val) for key, val in data.items() if isinstance(val, str)})
            s_hpxml = create_simple_schedule(**ochre_dict)
            s_hpxml.name = hpxml_name
            schedules_to_merge.append(s_hpxml)

    if schedules_to_merge:
        df_to_merge = pd.concat(schedules_to_merge, axis=1)
        df_norm = df_norm.join(df_to_merge, on=[df_norm.index.month, df_norm.index.hour, df_norm.index.weekday < 5])
        df_norm = df_norm.drop(columns=['key_0', 'key_1', 'key_2'], errors='ignore')

    # Calculate max value for each column and add to new DataFrame
    schedule_data = []
    for hpxml_name, s_hpxml in df_norm.items():
        # Get max value from properties and update  - either directly or using annual value
        category, ochre_name = ALL_SCHEDULE_NAMES[hpxml_name]
        if category == 'Occupancy':
            s_ochre = s_hpxml * occupancy['Number of Occupants (-)']
            s_ochre.name = f'{ochre_name} (Persons)'
            schedule_data.append(s_ochre)
        elif category in ['Power', 'Water']:
            if ochre_name not in equipment:
                continue
            else:
                schedule_data.append(convert_schedule_column(s_hpxml, ochre_name, equipment[ochre_name], category))
        elif category == 'Setpoint':
            # Already in the correct units
            s_ochre = s_hpxml
            s_ochre.name = f'{ochre_name} Setpoint (C)'
            schedule_data.append(s_ochre)
        elif category == 'Ignore':
            # Schedule is not used in OCHRE
            continue
        else:
            raise OCHREException(f'Unknown column in schedule file: {hpxml_name}')

    schedule = pd.concat(schedule_data, axis=1)

    # Add ventilation fan power and flow rate - constant schedule
    if 'Ventilation Fan' in equipment:
        schedule['Ventilation Fan (kW)'] = equipment['Ventilation Fan']['Power (W)'] / 1000
        schedule['Ventilation Rate (cfm)'] = equipment['Ventilation Fan']['Ventilation Rate (cfm)']

    return schedule


def resample_and_reindex(df, time_res, start_time=None, duration=None, interpolate=False, offset=None,
                         preserve_sum=False, **kwargs):
    # Resamples time series data and sets the index to the simulation duration. df must have a DateTimeIndex
    # Options to select resample method, e.g. interpolate vs. pad
    # Will repeat annual data and extend start and end rows by up to 2 time steps if necessary
    assert isinstance(df.index, pd.DatetimeIndex)
    df.index.name = 'Time'
    init_start_time = df.index[0]
    init_time_res = df.index[1] - df.index[0]

    # use existing start/end times if not specified
    if start_time is None:
        start_time = init_start_time
    if duration is None:
        duration = (df.index[-1] + init_time_res) - start_time
    end_time = start_time + duration

    # set time zone based on start_time
    if df.index.tzinfo != start_time.tzinfo:
        df = df.tz_localize(start_time.tzinfo)

    start_year = start_time.year
    end_year = (end_time - time_res).year
    if end_year > start_year:
        # copy df for future years
        if len(df) % 8760 == 1:
            # remove last time step before duplicating annual
            df = df.iloc[:-1]
        if len(df) % 8760 != 0:
            raise OCHREException(f'Simulation spans multiple years ({start_year}-{end_year}). Must provide annual data.')

        print(f'Simulation spans multiple years ({start_year}-{end_year}). Duplicating time series data.')
        df = pd.concat([df] * (end_year - start_year + 1), axis=0)
        df.index = pd.date_range(init_start_time, periods=len(df), freq=init_time_res)

    # check if all data is available - extend by up to 2 time steps
    if df.index[0] <= start_time:
        pass
    elif df.index[0] <= start_time + 2 * init_time_res:
        first_row = df.iloc[:1].copy()
        first_row.index -= 2 * init_time_res
        df = pd.concat([first_row, df], axis=0)
    else:
        raise OCHREException(f'Start of input data ({df.index[0]}) is after the required start time ({start_time})')

    if df.index[-1] >= end_time:
        pass
    elif df.index[-1] >= end_time - 2 * init_time_res:
        last_row = df.iloc[-1:].copy()
        last_row.index += 2 * init_time_res
        df = pd.concat([df, last_row])
    else:
        raise OCHREException(f'End of input data ({df.index[-1]}) is before the required end time ({end_time})')

    # shorten df before resampling (improves speed)
    df = df.loc[start_time - 2 * init_time_res: end_time + 2 * init_time_res]

    # resample the data
    # see https://pandas.pydata.org/pandas-docs/stable/reference/api/pandas.DataFrame.resample.html
    if time_res < init_time_res or start_time not in df.index:
        # upsample - either interpolate, pad, or preserve sum by dividing
        if interpolate:
            if offset is not None and (offset % time_res != dt.timedelta(0)):
                resample_time_res = np.gcd(int(time_res.total_seconds()), int(offset.total_seconds()))
                resample_time_res = dt.timedelta(seconds=int(resample_time_res))
            else:
                resample_time_res = time_res
            df = df.resample(resample_time_res).interpolate()
        else:
            # normally, just use pad (forward fill)
            df = df.resample(time_res).ffill()
            if preserve_sum:
                # multiply by sample time ratio
                df *= time_res / init_time_res
    else:
        # downsample - either sum or average
        if preserve_sum:
            df = df.resample(time_res).sum()
        else:
            df = df.resample(time_res).mean()

    # only keep simulation times
    times = pd.date_range(start_time, end_time, freq=time_res, inclusive='left')
    df = df.reindex(times)
    df.index.name = 'Time'
    return df


def load_schedule(properties, schedule=None, time_zone=None, **house_args):
    # Load weather file and update Location properties
    df_weather, location = import_weather(**house_args)

    # Import occupancy schedule - either a csv file or a properties file
    df_occupancy = import_occupancy_schedule(properties['occupancy'], properties['equipment'], **house_args)

    # Check that all columns are different
    duplicates = [col for col in df_weather.columns if col in df_occupancy.columns]
    if duplicates:
        raise OCHREException(f'Duplicate column names found in weather and schedule inputs: {duplicates}')

    # resample weather and occupancy schedules using simulation parameters
    weather_tz = df_weather.index.tzinfo
    df_weather = resample_and_reindex(df_weather, **house_args)  # loses weather timezone info
    df_occupancy = resample_and_reindex(df_occupancy, **house_args)

    # add solar calculations to weather (more accurate if done after resampling)
    df_weather = calculate_solar_irradiance(df_weather, weather_tz, location, properties['boundaries'], **house_args)

    # combine weather and main schedule
    schedule_init = pd.concat([df_weather, df_occupancy], axis=1)

    # modify OCHRE schedule from house_args
    if schedule:
        df_modify = pd.DataFrame(schedule)
        bad_cols = [col for col in df_modify.columns if col not in schedule_init.columns]
        if bad_cols:
            print('WARNING: Skipping schedule columns not in OCHRE schedule:', bad_cols)
            df_modify = df_modify.drop(columns=bad_cols)

        df_modify = resample_and_reindex(df_modify, **house_args)
        schedule_init.update(df_modify)
    schedule = schedule_init

    # check if cooling-heating setpoint difference is large enough, if not throw a warning and fix
    if 'HVAC Cooling Setpoint (C)' in schedule and 'HVAC Heating Setpoint (C)' in schedule:
        setpoint_diff = schedule['HVAC Cooling Setpoint (C)'] - schedule['HVAC Heating Setpoint (C)']
        if setpoint_diff.min() < 1:
            # if min(setpoint_diff) < 0:
            #     raise OCHREException('ERROR: Cooling setpoint is equal or less than heating setpoint in schedule file')
            print('WARNING: Cooling setpoint is within 1C of heating setpoint in schedule file.'
                  ' Separating setpoints by at least 1C.')
            setpoint_avg = (schedule['HVAC Cooling Setpoint (C)'] + schedule['HVAC Heating Setpoint (C)']) / 2
            schedule['HVAC Cooling Setpoint (C)'] = schedule['HVAC Cooling Setpoint (C)'].clip(lower=setpoint_avg + 0.5)
            schedule['HVAC Heating Setpoint (C)'] = schedule['HVAC Heating Setpoint (C)'].clip(upper=setpoint_avg - 0.5)

    # Check for missing data - should not have any NA values except for airmass and sky temperature
    if schedule.drop(columns=['airmass', 'Sky Temperature (C)']).isna().any().any():
        check = schedule.drop(columns=['airmass', 'Sky Temperature (C)'])
        bad_cols = check.columns[check.isna().any()]
        first_na = check.isna().any(axis=1).idxmax()
        raise OCHREException(f'Missing data found in schedule columns {bad_cols}. See time step {first_na}')

    # update time zone, if specified
    if time_zone == 'DST':
        # Use weather timezone offset to determine US timezone with daylight savings
        us_dst_timezones = {
            -5: 'US/Eastern',
            -6: 'US/Central',
            -7: 'US/Mountain',
            -8: 'US/Pacific',
        }
        time_zone = pytz.timezone(us_dst_timezones[location['timezone']])
    elif time_zone == 'noDST':
        # Use weather timezone offset to determine US timezone without daylight savings
        time_zone = dt.timezone(dt.timedelta(hours=location['timezone']))
    elif time_zone in pytz.all_timezones:
        # Use specified time zone
        time_zone = pytz.timezone(time_zone)
    elif time_zone is not None:
        raise OCHREException(f'Unknown time zone parameter: {time_zone}')
    schedule.index = schedule.index.tz_localize(time_zone)

    return schedule, location<|MERGE_RESOLUTION|>--- conflicted
+++ resolved
@@ -67,11 +67,7 @@
         "water_heater_operating_mode": None,
         "Vacancy": None,
         "Power Outage": None,
-<<<<<<< HEAD
-        "hot_water_showers":None,
-=======
         "hot_water_showers": None, #TODO: use this for unmet loads
->>>>>>> 1411e40f
     },
 }
 
