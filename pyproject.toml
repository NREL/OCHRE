[build-system]
requires = ["hatchling"]
build-backend = "hatchling.build"

[project]
name = "ochre-nrel"
dynamic = ["version"]
dependencies = [
    "numpy ~= 1.26",
<<<<<<< HEAD
    "pandas >=1.4, <3.0",
    "scipy ~= 1.15",
    "matplotlib ~= 3.10",
    "pint >= 0.23, <1.0",
    "pvlib >= 0.10, <1.0",
    "nrel-pysam >= 5.1, <7.0",
    "psychrolib ~= 2.5",
    "numba ~= 0.61",  # required for psychrolib
    "xmltodict >= 0.13, <1.0",
    "pyarrow >= 15.0",
    "fastparquet >= 2024.0",
=======
    "pandas ~=2.2",
    "scipy ~= 1.12",
    "matplotlib >= 3.9",
    "pint >= 0.23",
    "pvlib ~= 0.10.5",
    "nrel-pysam ~= 5.1",
    "psychrolib ~= 2.5",
    "numba >= 0.59",  # required for psychrolib
    "xmltodict ~= 0.13.0",
    "pyarrow ~= 15.0",
    "fastparquet ~= 2024.2",
>>>>>>> 0b063c3b
    "rainflow ~= 3.2",
    "pytz ~= 2024.1",
    "python-dateutil ~= 2.9",
    "click ~= 8.1",
    "boto3 ~= 1.36",
]
requires-python = ">=3.9, <3.13"
authors = [
  { name="Jeff Maguire", email="Jeff.Maguire@nrel.gov" },
  { name="Michael Blonsky", email="Michael.Blonsky@nrel.gov" },
]
description = "An energy modeling tool designed to model residential end-use loads and DERs"
readme = "README.md"
keywords = [
    "building energy modeling",
    "demand flexibility",
    "residential buildings",
    "grid-interactive buildings",
]
classifiers = [
    "Programming Language :: Python :: 3",
    "License :: OSI Approved :: BSD License",
    "Operating System :: OS Independent",
    "Development Status :: 4 - Beta",
    "Intended Audience :: Science/Research",
]

[project.urls]
Homepage = "https://www.nrel.gov/grid/ochre.html"
Documentation = "https://ochre-nrel.readthedocs.io/en/latest/"
Tutorial = "https://colab.research.google.com/github/NREL/OCHRE/blob/main/notebook/user_tutorial.ipynb"
Repository = "https://github.com/NREL/OCHRE.git"
Issues = "https://github.com/NREL/OCHRE/issues"
Changelog = "https://github.com/NREL/OCHRE/blob/main/changelog.md"

[project.scripts]
ochre = "ochre:cli"
ochre-gui-basic = "ochre:gui_basic"
ochre-gui-detailed = "ochre:gui_detailed"

[tool.hatch.version]
path = "ochre/__init__.py"

[tool.hatch.build.targets.wheel]
packages = ["ochre"]<|MERGE_RESOLUTION|>--- conflicted
+++ resolved
@@ -7,7 +7,6 @@
 dynamic = ["version"]
 dependencies = [
     "numpy ~= 1.26",
-<<<<<<< HEAD
     "pandas >=1.4, <3.0",
     "scipy ~= 1.15",
     "matplotlib ~= 3.10",
@@ -19,19 +18,6 @@
     "xmltodict >= 0.13, <1.0",
     "pyarrow >= 15.0",
     "fastparquet >= 2024.0",
-=======
-    "pandas ~=2.2",
-    "scipy ~= 1.12",
-    "matplotlib >= 3.9",
-    "pint >= 0.23",
-    "pvlib ~= 0.10.5",
-    "nrel-pysam ~= 5.1",
-    "psychrolib ~= 2.5",
-    "numba >= 0.59",  # required for psychrolib
-    "xmltodict ~= 0.13.0",
-    "pyarrow ~= 15.0",
-    "fastparquet ~= 2024.2",
->>>>>>> 0b063c3b
     "rainflow ~= 3.2",
     "pytz ~= 2024.1",
     "python-dateutil ~= 2.9",
