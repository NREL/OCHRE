--- conflicted
+++ resolved
@@ -5,8 +5,8 @@
 
 from ochre import Dwelling, Battery, ElectricResistanceWaterHeater, AirConditioner, ElectricVehicle
 from ochre import CreateFigures
-#from ochre.Models.Envelope import Envelope
-#from bin.run_dwelling import dwelling_args
+from ochre.Models.Envelope import Envelope
+from bin.run_dwelling import dwelling_args
 
 
 # Test scripts to run single piece of equipment, examples include:
@@ -228,13 +228,8 @@
 if __name__ == '__main__':
     # Choose a scenario to run:
     
-<<<<<<< HEAD
-    #run_battery()
-    run_battery_controlled()
-=======
     # run_battery()
     # run_battery_controlled()
->>>>>>> b35f4e80
     # run_water_heater()
     # run_hvac()
     run_ev()
