--- conflicted
+++ resolved
@@ -204,11 +204,7 @@
     equipment.main_simulator = True
     df = equipment.simulate()
 
-<<<<<<< HEAD
-    # print(df.head())
-=======
     print(df.head())
->>>>>>> e36ccfec
     # CreateFigures.plot_daily_profile(df, 'EV Electric Power (kW)', plot_max=False, plot_min=False)
     # CreateFigures.plot_time_series_detailed((df['EV SOC (-)'],))
     # CreateFigures.plt.show()
@@ -240,10 +236,5 @@
     # run_battery_controlled()
     # run_water_heater()
     # run_hvac()
-<<<<<<< HEAD
-    for i in range(1,2):
-        run_ev(i)
-=======
     run_ev()
->>>>>>> e36ccfec
     # run_equipment_from_house_model()