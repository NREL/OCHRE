import datetime as dt
import pandas as pd

from ochre import Dwelling
from bin.run_dwelling import dwelling_args

# Test script to run single Dwelling with constant external control signal

dwelling_args.update({
<<<<<<< HEAD
    'time_res': dt.timedelta(minutes=10),
    'ext_time_res': dt.timedelta(minutes=60),
=======
    'ext_time_res': dt.timedelta(minutes=60),  # for duty cycle control only
>>>>>>> cd9f4b04
})

example_control_signal = {
    'HVAC Heating': {'Setpoint': 19,
                    #  'Max Capacity Fraction': 0.8,
                     'Max ER Capacity Fraction': 0.5,
                     },  # in C
    'HVAC Cooling': {'Setpoint': 22},  # in C
    'Water Heating': {'Setpoint': 50},  # in C
    'PV': {'P Setpoint': -1.1, 'Q Setpoint': 0.5},  # in kW, kVAR
    'Battery': {'P Setpoint': -1.0},  # in kW
}


<<<<<<< HEAD
def run_constant_control_signal(control_signal=None):
=======
def run_with_schedule_control():
    # Create Dwelling model (same as above)
    dwelling = Dwelling(name="Test House with Controller", **dwelling_args)

    # Get HVAC heater setpoints
    heater = dwelling.get_equipment_by_end_use('HVAC Heating')
    setpoints = heater.schedule['HVAC Heating Setpoint (C)']

    # Reduce heating setpoint by 1C from 5-9PM
    peak_times = setpoints.between_time(dt.time(17, 0, 0), dt.time(21, 0, 0), inclusive='left').index
    setpoints.loc[peak_times] -= 1
    heater.reset_time()  # resets the schedule

    # Run simulation
    dwelling.simulate()


def run_constant_control_signal(control_signal):
>>>>>>> cd9f4b04
    # Initialization
    dwelling = Dwelling(name='OCHRE with Controller', **dwelling_args)

    # Simulation
    for t in dwelling.sim_times:
        # assert dwelling.current_time == t
        house_status = dwelling.update(control_signal=control_signal)

    df, _, _ = dwelling.finalize()


def get_hvac_controls(hour_of_day, occupancy, heating_setpoint, **unused_inputs):
    # Use some of the controller_inputs to determine setpoints (or other control signals)
    if 14 <= hour_of_day < 20:  # 2PM-8PM
        heating_setpoint -= 1  # reduce setpoint by 1 degree C
        # if occupancy > 0:
        #     heating_setpoint -= 1  # reduce setpoint by 1 degree C
        # else:
        #     heating_setpoint -= 2  # reduce setpoint by 2 degrees C

    return {
            'HVAC Heating': {
                'Capacity': 1000,
                # 'Setpoint': heating_setpoint,
                #  'Deadband': 2,
                # 'Load Fraction': 0,  # Set to 0 for force heater off
                # 'Duty Cycle': 0.5,  # Sets fraction of on-time explicitly
            },
            # 'HVAC Cooling': {...},
        }


def run_with_hvac_controller():
    # Initialization
    dwelling = Dwelling(name="OCHRE with Controller", **dwelling_args)
    heater = dwelling.get_equipment_by_end_use('HVAC Heating')
    cooler = dwelling.get_equipment_by_end_use('HVAC Cooling')

    # Change initial parameters if necessary (note, best to change both heater and cooler setpoints to prevent overlap)
    # heater.schedule['HVAC Heating Setpoint (C)'] = 20  # Override original HVAC setpoint schedule, can be time-varying
    # heater.schedule['HVAC Heating Deadband (C)'] = 2  # Override original HVAC deadband, can be time-varying
    # heater.reset_time()

    # Simulation
    controller_inputs = {}
    for t in dwelling.sim_times:
        assert dwelling.current_time == t

        # get control inputs from schedule
        controller_inputs.update({
            'current_time': t,
            'hour_of_day': t.hour,
            'outdoor_temp': dwelling.envelope.schedule.loc[t, 'Ambient Dry Bulb (C)'],
            'occupancy': dwelling.envelope.schedule.loc[t, 'Occupancy (Persons)'],
            # Original setpoints for current time
            'heating_setpoint': heater.schedule.loc[t, 'HVAC Heating Setpoint (C)'],  
            'cooling_setpoint': cooler.schedule.loc[t, 'HVAC Cooling Setpoint (C)'],
        })

        control_signal = get_hvac_controls(**controller_inputs)
        house_status = dwelling.update(control_signal=control_signal)

        # get control inputs from house status (note this will be used in the next time step)
        controller_inputs.update({
            'indoor_temp': house_status['Temperature - Indoor (C)'],
            # 'net_heat_gains': house_status['Net Sensible Heat Gain - Indoor (W)'],
        })

    return dwelling.finalize()


def run_controls_from_file(control_file):
    # Load external control file
    # Note: will need a MultiIndex, or some other method to convert to a dict of dicts
    df_ext = pd.read_csv(control_file, index_col='Time', parse_dates=True)

    # Initialization
    dwelling = Dwelling(name="OCHRE with Controller", **dwelling_args)

    # Simulation
    control_signal = None
    for t in dwelling.sim_times:
        assert dwelling.current_time == t
        if t in df_ext.index:
            control_signal = df_ext.loc[t].to_dict()  # May need a more complex process here

        dwelling.update(control_signal=control_signal)

    return dwelling.finalize()


if __name__ == '__main__':
    # run_with_schedule_control()
    # run_constant_control_signal(example_control_signal)
    run_with_hvac_controller()
    # run_controls_from_file(external_control_file='path/to/control_file.csv')<|MERGE_RESOLUTION|>--- conflicted
+++ resolved
@@ -7,12 +7,8 @@
 # Test script to run single Dwelling with constant external control signal
 
 dwelling_args.update({
-<<<<<<< HEAD
     'time_res': dt.timedelta(minutes=10),
-    'ext_time_res': dt.timedelta(minutes=60),
-=======
     'ext_time_res': dt.timedelta(minutes=60),  # for duty cycle control only
->>>>>>> cd9f4b04
 })
 
 example_control_signal = {
@@ -27,9 +23,6 @@
 }
 
 
-<<<<<<< HEAD
-def run_constant_control_signal(control_signal=None):
-=======
 def run_with_schedule_control():
     # Create Dwelling model (same as above)
     dwelling = Dwelling(name="Test House with Controller", **dwelling_args)
@@ -47,8 +40,7 @@
     dwelling.simulate()
 
 
-def run_constant_control_signal(control_signal):
->>>>>>> cd9f4b04
+def run_constant_control_signal(control_signal=None):
     # Initialization
     dwelling = Dwelling(name='OCHRE with Controller', **dwelling_args)
 
